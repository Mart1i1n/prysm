/*
Package features defines which features are enabled for runtime
in order to selectively enable certain features to maintain a stable runtime.

The process for implementing new features using this package is as follows:
 1. Add a new CMD flag in flags.go, and place it in the proper list(s) var for its client.
 2. Add a condition for the flag in the proper Configure function(s) below.
 3. Place any "new" behavior in the `if flagEnabled` statement.
 4. Place any "previous" behavior in the `else` statement.
 5. Ensure any tests using the new feature fail if the flag isn't enabled.
    5a. Use the following to enable your flag for tests:
    cfg := &featureconfig.Flags{
    VerifyAttestationSigs: true,
    }
    resetCfg := featureconfig.InitWithReset(cfg)
    defer resetCfg()
 6. Add the string for the flags that should be running within E2E to E2EValidatorFlags
    and E2EBeaconChainFlags.
*/
package features

import (
	"sync"
	"time"

	"github.com/prysmaticlabs/prysm/v4/cmd"
	"github.com/prysmaticlabs/prysm/v4/config/params"
	"github.com/sirupsen/logrus"
	"github.com/urfave/cli/v2"
)

var log = logrus.WithField("prefix", "flags")

const enabledFeatureFlag = "Enabled feature flag"
const disabledFeatureFlag = "Disabled feature flag"

// Flags is a struct to represent which features the client will perform on runtime.
type Flags struct {
	// Feature related flags.
	RemoteSlasherProtection             bool // RemoteSlasherProtection utilizes a beacon node with --slasher mode for validator slashing protection.
	WriteSSZStateTransitions            bool // WriteSSZStateTransitions to tmp directory.
	DisableReorgLateBlocks              bool // DisableReorgLateBlocks disables reorgs of late blocks.
	WriteWalletPasswordOnWebOnboarding  bool // WriteWalletPasswordOnWebOnboarding writes the password to disk after Prysm web signup.
	EnableDoppelGanger                  bool // EnableDoppelGanger enables doppelganger protection on startup for the validator.
	EnableHistoricalSpaceRepresentation bool // EnableHistoricalSpaceRepresentation enables the saving of registry validators in separate buckets to save space
	EnableBeaconRESTApi                 bool // EnableBeaconRESTApi enables experimental usage of the beacon REST API by the validator when querying a beacon node
	// Logging related toggles.
	DisableGRPCConnectionLogs bool // Disables logging when a new grpc client has connected.
	EnableFullSSZDataLogging  bool // Enables logging for full ssz data on rejected gossip messages

	// Slasher toggles.
	DisableBroadcastSlashings bool // DisableBroadcastSlashings disables p2p broadcasting of proposer and attester slashings.

	// Bug fixes related flags.
	AttestTimely bool // AttestTimely fixes #8185. It is gated behind a flag to ensure beacon node's fix can safely roll out first. We'll invert this in v1.1.0.

	EnableSlasher                   bool // Enable slasher in the beacon node runtime.
	EnableSlashingProtectionPruning bool // EnableSlashingProtectionPruning for the validator client.

	SaveFullExecutionPayloads bool // Save full beacon blocks with execution payloads in the database.
	EnableStartOptimistic     bool // EnableStartOptimistic treats every block as optimistic at startup.

	DisableStakinContractCheck bool // Disables check for deposit contract when proposing blocks

	EnableVerboseSigVerification bool // EnableVerboseSigVerification specifies whether to verify individual signature if batch verification fails
	EnableOptionalEngineMethods  bool // EnableOptionalEngineMethods specifies whether to activate capella specific engine methods
	EnableEIP4881                bool // EnableEIP4881 specifies whether to use the deposit tree from EIP4881

	PrepareAllPayloads bool // PrepareAllPayloads informs the engine to prepare a block on every slot.

	// KeystoreImportDebounceInterval specifies the time duration the validator waits to reload new keys if they have
	// changed on disk. This feature is for advanced use cases only.
	KeystoreImportDebounceInterval time.Duration
}

var featureConfig *Flags
var featureConfigLock sync.RWMutex

// Get retrieves feature config.
func Get() *Flags {
	featureConfigLock.RLock()
	defer featureConfigLock.RUnlock()

	if featureConfig == nil {
		return &Flags{}
	}
	return featureConfig
}

// Init sets the global config equal to the config that is passed in.
func Init(c *Flags) {
	featureConfigLock.Lock()
	defer featureConfigLock.Unlock()

	featureConfig = c
}

// InitWithReset sets the global config and returns function that is used to reset configuration.
func InitWithReset(c *Flags) func() {
	var prevConfig Flags
	if featureConfig != nil {
		prevConfig = *featureConfig
	} else {
		prevConfig = Flags{}
	}
	resetFunc := func() {
		Init(&prevConfig)
	}
	Init(c)
	return resetFunc
}

// configureTestnet sets the config according to specified testnet flag
func configureTestnet(ctx *cli.Context) error {
	if ctx.Bool(PraterTestnet.Name) {
		log.Warn("Running on the Prater Testnet")
		if err := params.SetActive(params.PraterConfig().Copy()); err != nil {
			return err
		}
		applyPraterFeatureFlags(ctx)
		params.UsePraterNetworkConfig()
	} else if ctx.Bool(SepoliaTestnet.Name) {
		log.Warn("Running on the Sepolia Beacon Chain Testnet")
		if err := params.SetActive(params.SepoliaConfig().Copy()); err != nil {
			return err
		}
		applySepoliaFeatureFlags(ctx)
		params.UseSepoliaNetworkConfig()
	} else {
		if ctx.IsSet(cmd.ChainConfigFileFlag.Name) {
			log.Warn("Running on custom Ethereum network specified in a chain configuration yaml file")
		} else {
			log.Warn("Running on Ethereum Mainnet")
		}
		if err := params.SetActive(params.MainnetConfig().Copy()); err != nil {
			return err
		}
	}
	return nil
}

// Insert feature flags within the function to be enabled for Prater testnet.
func applyPraterFeatureFlags(ctx *cli.Context) {
}

// Insert feature flags within the function to be enabled for Sepolia testnet.
func applySepoliaFeatureFlags(ctx *cli.Context) {
}

// ConfigureBeaconChain sets the global config based
// on what flags are enabled for the beacon-chain client.
func ConfigureBeaconChain(ctx *cli.Context) error {
	complainOnDeprecatedFlags(ctx)
	cfg := &Flags{}
	if ctx.Bool(devModeFlag.Name) {
		enableDevModeFlags(ctx)
	}
	if err := configureTestnet(ctx); err != nil {
		return err
	}

	if ctx.Bool(writeSSZStateTransitionsFlag.Name) {
		logEnabled(writeSSZStateTransitionsFlag)
		cfg.WriteSSZStateTransitions = true
	}

	if ctx.IsSet(disableGRPCConnectionLogging.Name) {
		logDisabled(disableGRPCConnectionLogging)
		cfg.DisableGRPCConnectionLogs = true
	}

	if ctx.Bool(disableReorgLateBlocks.Name) {
		logEnabled(disableReorgLateBlocks)
		cfg.DisableReorgLateBlocks = true
	}
	if ctx.Bool(disableBroadcastSlashingFlag.Name) {
		logDisabled(disableBroadcastSlashingFlag)
		cfg.DisableBroadcastSlashings = true
	}
	if ctx.Bool(enableSlasherFlag.Name) {
		log.WithField(enableSlasherFlag.Name, enableSlasherFlag.Usage).Warn(enabledFeatureFlag)
		cfg.EnableSlasher = true
	}
	if ctx.Bool(enableHistoricalSpaceRepresentation.Name) {
		log.WithField(enableHistoricalSpaceRepresentation.Name, enableHistoricalSpaceRepresentation.Usage).Warn(enabledFeatureFlag)
		cfg.EnableHistoricalSpaceRepresentation = true
	}
	if ctx.Bool(disableStakinContractCheck.Name) {
		logEnabled(disableStakinContractCheck)
		cfg.DisableStakinContractCheck = true
	}
	if ctx.Bool(SaveFullExecutionPayloads.Name) {
		logEnabled(SaveFullExecutionPayloads)
		cfg.SaveFullExecutionPayloads = true
	}
	if ctx.Bool(enableStartupOptimistic.Name) {
		logEnabled(enableStartupOptimistic)
		cfg.EnableStartOptimistic = true
	}
	if ctx.IsSet(enableFullSSZDataLogging.Name) {
		logEnabled(enableFullSSZDataLogging)
		cfg.EnableFullSSZDataLogging = true
	}
	if ctx.IsSet(enableVerboseSigVerification.Name) {
		logEnabled(enableVerboseSigVerification)
		cfg.EnableVerboseSigVerification = true
	}
	if ctx.IsSet(enableOptionalEngineMethods.Name) {
		logEnabled(enableOptionalEngineMethods)
		cfg.EnableOptionalEngineMethods = true
	}
<<<<<<< HEAD
	if ctx.IsSet(enableEIP4881.Name) {
		logEnabled(enableEIP4881)
		cfg.EnableEIP4881 = true
=======
	if ctx.IsSet(prepareAllPayloads.Name) {
		logEnabled(prepareAllPayloads)
		cfg.PrepareAllPayloads = true
>>>>>>> f4681fde
	}
	Init(cfg)
	return nil
}

// ConfigureValidator sets the global config based
// on what flags are enabled for the validator client.
func ConfigureValidator(ctx *cli.Context) error {
	complainOnDeprecatedFlags(ctx)
	cfg := &Flags{}
	if err := configureTestnet(ctx); err != nil {
		return err
	}
	if ctx.Bool(enableExternalSlasherProtectionFlag.Name) {
		log.Fatal(
			"Remote slashing protection has currently been disabled in Prysm due to safety concerns. " +
				"We appreciate your understanding in our desire to keep Prysm validators safe.",
		)
	}
	if ctx.Bool(writeWalletPasswordOnWebOnboarding.Name) {
		logEnabled(writeWalletPasswordOnWebOnboarding)
		cfg.WriteWalletPasswordOnWebOnboarding = true
	}
	if ctx.Bool(attestTimely.Name) {
		logEnabled(attestTimely)
		cfg.AttestTimely = true
	}
	if ctx.Bool(enableSlashingProtectionPruning.Name) {
		logEnabled(enableSlashingProtectionPruning)
		cfg.EnableSlashingProtectionPruning = true
	}
	if ctx.Bool(enableDoppelGangerProtection.Name) {
		logEnabled(enableDoppelGangerProtection)
		cfg.EnableDoppelGanger = true
	}
	if ctx.Bool(EnableBeaconRESTApi.Name) {
		logEnabled(EnableBeaconRESTApi)
		cfg.EnableBeaconRESTApi = true
	}
	cfg.KeystoreImportDebounceInterval = ctx.Duration(dynamicKeyReloadDebounceInterval.Name)
	Init(cfg)
	return nil
}

// enableDevModeFlags switches development mode features on.
func enableDevModeFlags(ctx *cli.Context) {
	log.Warn("Enabling development mode flags")
	for _, f := range devModeFlags {
		log.WithField("flag", f.Names()[0]).Debug("Enabling development mode flag")
		if !ctx.IsSet(f.Names()[0]) {
			if err := ctx.Set(f.Names()[0], "true"); err != nil {
				log.WithError(err).Debug("Error enabling development mode flag")
			}
		}
	}
}

func complainOnDeprecatedFlags(ctx *cli.Context) {
	for _, f := range deprecatedFlags {
		if ctx.IsSet(f.Names()[0]) {
			log.Errorf("%s is deprecated and has no effect. Do not use this flag, it will be deleted soon.", f.Names()[0])
		}
	}
}

func logEnabled(flag cli.DocGenerationFlag) {
	var name string
	if names := flag.Names(); len(names) > 0 {
		name = names[0]
	}
	log.WithField(name, flag.GetUsage()).Warn(enabledFeatureFlag)
}

func logDisabled(flag cli.DocGenerationFlag) {
	var name string
	if names := flag.Names(); len(names) > 0 {
		name = names[0]
	}
	log.WithField(name, flag.GetUsage()).Warn(disabledFeatureFlag)
}<|MERGE_RESOLUTION|>--- conflicted
+++ resolved
@@ -209,16 +209,14 @@
 		logEnabled(enableOptionalEngineMethods)
 		cfg.EnableOptionalEngineMethods = true
 	}
-<<<<<<< HEAD
-	if ctx.IsSet(enableEIP4881.Name) {
-		logEnabled(enableEIP4881)
-		cfg.EnableEIP4881 = true
-=======
 	if ctx.IsSet(prepareAllPayloads.Name) {
 		logEnabled(prepareAllPayloads)
 		cfg.PrepareAllPayloads = true
->>>>>>> f4681fde
-	}
+	}
+  if ctx.IsSet(enableEIP4881.Name) {
+		logEnabled(enableEIP4881)
+		cfg.EnableEIP4881 = true
+  }
 	Init(cfg)
 	return nil
 }
