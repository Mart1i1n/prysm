--- conflicted
+++ resolved
@@ -144,15 +144,13 @@
 		Name:  "disable-build-block-parallel",
 		Usage: "Disables building a beacon block in parallel for consensus and execution",
 	}
-<<<<<<< HEAD
 	enableEIP4881 = &cli.BoolFlag{
 		Name:  "enable-eip-4881",
 		Usage: "Enables the deposit tree specified in EIP4881",
-=======
+  }
 	disableResourceManager = &cli.BoolFlag{
 		Name:  "disable-resource-manager",
 		Usage: "Disables running the libp2p resource manager",
->>>>>>> d15122fa
 	}
 )
 
@@ -205,11 +203,8 @@
 	aggregateFirstInterval,
 	aggregateSecondInterval,
 	aggregateThirdInterval,
-<<<<<<< HEAD
 	enableEIP4881,
-=======
 	disableResourceManager,
->>>>>>> d15122fa
 }...)...)
 
 // E2EBeaconChainFlags contains a list of the beacon chain feature flags to be tested in E2E.
