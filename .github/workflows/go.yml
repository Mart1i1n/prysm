--- conflicted
+++ resolved
@@ -64,20 +64,13 @@
       - name: Golangci-lint
         uses: golangci/golangci-lint-action@v2
         with:
-<<<<<<< HEAD
-          args: --print-issued-lines --sort-results --no-config --timeout=10m --disable-all -E deadcode  -E errcheck -E gosimple --skip-files=validator/web/site_data.go
-      
-      - name: Horusec security scanner
-        run: |
-          curl -fsSL https://raw.githubusercontent.com/ZupIT/horusec/main/deployments/scripts/install.sh | bash -s latest
-          horusec start -p="./" -e="true" -i="**/crypto/bls/herumi/**, **/**/*_test.go, **/third_party/afl/**, **/crypto/keystore/key.go"
-      
-=======
           args: --print-issued-lines --sort-results --no-config --timeout=10m --disable-all -E deadcode  -E errcheck -E gosimple --skip-files=validator/web/site_data.go --skip-dirs=proto --go=1.17
           version: v1.45.2
           skip-go-installation: true
-
->>>>>>> 7d669f23
+  horusec:
+    name: Horusec security scanner 
+    run: | curl -fsSL https://raw.githubusercontent.com/ZupIT/horusec/main/deployments/scripts/install.sh | bash -s latest horusec start -p="./" -e="true" -i="**/crypto/bls/herumi/**, **/**/*_test.go, **/third_party/afl/**, **/crypto/keystore/key.go"
+  
   build:
     name: Build
     runs-on: ubuntu-latest
