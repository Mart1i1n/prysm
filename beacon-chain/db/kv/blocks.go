package kv

import (
	"bytes"
	"context"
	"fmt"

	"github.com/golang/snappy"
	"github.com/pkg/errors"
	types "github.com/prysmaticlabs/eth2-types"
	"github.com/prysmaticlabs/prysm/beacon-chain/core/helpers"
	"github.com/prysmaticlabs/prysm/beacon-chain/db/filters"
	ethpb "github.com/prysmaticlabs/prysm/proto/prysm/v1alpha1"
	"github.com/prysmaticlabs/prysm/proto/prysm/v1alpha1/block"
	"github.com/prysmaticlabs/prysm/proto/prysm/v1alpha1/wrapper"
	"github.com/prysmaticlabs/prysm/shared/bytesutil"
	"github.com/prysmaticlabs/prysm/shared/params"
	"github.com/prysmaticlabs/prysm/shared/sliceutil"
	"github.com/prysmaticlabs/prysm/shared/version"
	bolt "go.etcd.io/bbolt"
	"go.opencensus.io/trace"
)

// used to represent errors for inconsistent slot ranges.
var errInvalidSlotRange = errors.New("invalid end slot and start slot provided")

// Block retrieval by root.
func (s *Store) Block(ctx context.Context, blockRoot [32]byte) (block.SignedBeaconBlock, error) {
	ctx, span := trace.StartSpan(ctx, "BeaconDB.Block")
	defer span.End()
	// Return blk from cache if it exists.
	if v, ok := s.blockCache.Get(string(blockRoot[:])); v != nil && ok {
		return v.(block.SignedBeaconBlock), nil
	}
<<<<<<< HEAD
	var block block.SignedBeaconBlock
=======
	var blk *ethpb.SignedBeaconBlock
>>>>>>> 1f102c25
	err := s.db.View(func(tx *bolt.Tx) error {
		bkt := tx.Bucket(blocksBucket)
		enc := bkt.Get(blockRoot[:])
		if enc == nil {
			return nil
		}
<<<<<<< HEAD
		var err error
		block, err = unmarshalBlock(ctx, enc)
		return err
	})
	return block, err
=======
		blk = &ethpb.SignedBeaconBlock{}
		return decode(ctx, enc, blk)
	})
	return wrapper.WrappedPhase0SignedBeaconBlock(blk), err
>>>>>>> 1f102c25
}

// HeadBlock returns the latest canonical block in the Ethereum Beacon Chain.
func (s *Store) HeadBlock(ctx context.Context) (block.SignedBeaconBlock, error) {
	ctx, span := trace.StartSpan(ctx, "BeaconDB.HeadBlock")
	defer span.End()
	var headBlock block.SignedBeaconBlock
	err := s.db.View(func(tx *bolt.Tx) error {
		bkt := tx.Bucket(blocksBucket)
		headRoot := bkt.Get(headBlockRootKey)
		if headRoot == nil {
			return nil
		}
		enc := bkt.Get(headRoot)
		if enc == nil {
			return nil
		}
		var err error
		headBlock, err = unmarshalBlock(ctx, enc)
		return err
	})
	return headBlock, err
}

// Blocks retrieves a list of beacon blocks and its respective roots by filter criteria.
func (s *Store) Blocks(ctx context.Context, f *filters.QueryFilter) ([]block.SignedBeaconBlock, [][32]byte, error) {
	ctx, span := trace.StartSpan(ctx, "BeaconDB.Blocks")
	defer span.End()
	blocks := make([]block.SignedBeaconBlock, 0)
	blockRoots := make([][32]byte, 0)

	err := s.db.View(func(tx *bolt.Tx) error {
		bkt := tx.Bucket(blocksBucket)

		keys, err := blockRootsByFilter(ctx, tx, f)
		if err != nil {
			return err
		}

		for i := 0; i < len(keys); i++ {
			encoded := bkt.Get(keys[i])
<<<<<<< HEAD
			block, err := unmarshalBlock(ctx, encoded)
			if err != nil {
				return err
			}
			blocks = append(blocks, block)
=======
			blk := &ethpb.SignedBeaconBlock{}
			if err := decode(ctx, encoded, blk); err != nil {
				return err
			}
			blocks = append(blocks, wrapper.WrappedPhase0SignedBeaconBlock(blk))
>>>>>>> 1f102c25
			blockRoots = append(blockRoots, bytesutil.ToBytes32(keys[i]))
		}
		return nil
	})
	return blocks, blockRoots, err
}

// BlockRoots retrieves a list of beacon block roots by filter criteria. If the caller
// requires both the blocks and the block roots for a certain filter they should instead
// use the Blocks function rather than use BlockRoots. During periods of non finality
// there are potential race conditions which leads to differing roots when calling the db
// multiple times for the same filter.
func (s *Store) BlockRoots(ctx context.Context, f *filters.QueryFilter) ([][32]byte, error) {
	ctx, span := trace.StartSpan(ctx, "BeaconDB.BlockRoots")
	defer span.End()
	blockRoots := make([][32]byte, 0)
	err := s.db.View(func(tx *bolt.Tx) error {
		keys, err := blockRootsByFilter(ctx, tx, f)
		if err != nil {
			return err
		}

		for i := 0; i < len(keys); i++ {
			blockRoots = append(blockRoots, bytesutil.ToBytes32(keys[i]))
		}
		return nil
	})
	if err != nil {
		return nil, errors.Wrap(err, "could not retrieve block roots")
	}
	return blockRoots, nil
}

// HasBlock checks if a block by root exists in the db.
func (s *Store) HasBlock(ctx context.Context, blockRoot [32]byte) bool {
	ctx, span := trace.StartSpan(ctx, "BeaconDB.HasBlock")
	defer span.End()
	if v, ok := s.blockCache.Get(string(blockRoot[:])); v != nil && ok {
		return true
	}
	exists := false
	if err := s.db.View(func(tx *bolt.Tx) error {
		bkt := tx.Bucket(blocksBucket)
		exists = bkt.Get(blockRoot[:]) != nil
		return nil
	}); err != nil { // This view never returns an error, but we'll handle anyway for sanity.
		panic(err)
	}
	return exists
}

// BlocksBySlot retrieves a list of beacon blocks and its respective roots by slot.
func (s *Store) BlocksBySlot(ctx context.Context, slot types.Slot) (bool, []block.SignedBeaconBlock, error) {
	ctx, span := trace.StartSpan(ctx, "BeaconDB.BlocksBySlot")
	defer span.End()
	blocks := make([]block.SignedBeaconBlock, 0)

	err := s.db.View(func(tx *bolt.Tx) error {
		bkt := tx.Bucket(blocksBucket)

		keys, err := blockRootsBySlot(ctx, tx, slot)
		if err != nil {
			return err
		}

		for i := 0; i < len(keys); i++ {
			encoded := bkt.Get(keys[i])
<<<<<<< HEAD
			block, err := unmarshalBlock(ctx, encoded)
			if err != nil {
				return err
			}
			blocks = append(blocks, block)
=======
			blk := &ethpb.SignedBeaconBlock{}
			if err := decode(ctx, encoded, blk); err != nil {
				return err
			}
			blocks = append(blocks, wrapper.WrappedPhase0SignedBeaconBlock(blk))
>>>>>>> 1f102c25
		}
		return nil
	})
	return len(blocks) > 0, blocks, err
}

// BlockRootsBySlot retrieves a list of beacon block roots by slot
func (s *Store) BlockRootsBySlot(ctx context.Context, slot types.Slot) (bool, [][32]byte, error) {
	ctx, span := trace.StartSpan(ctx, "BeaconDB.BlockRootsBySlot")
	defer span.End()
	blockRoots := make([][32]byte, 0)
	err := s.db.View(func(tx *bolt.Tx) error {
		keys, err := blockRootsBySlot(ctx, tx, slot)
		if err != nil {
			return err
		}

		for i := 0; i < len(keys); i++ {
			blockRoots = append(blockRoots, bytesutil.ToBytes32(keys[i]))
		}
		return nil
	})
	if err != nil {
		return false, nil, errors.Wrap(err, "could not retrieve block roots by slot")
	}
	return len(blockRoots) > 0, blockRoots, nil
}

// deleteBlock by block root.
func (s *Store) deleteBlock(ctx context.Context, blockRoot [32]byte) error {
	ctx, span := trace.StartSpan(ctx, "BeaconDB.deleteBlock")
	defer span.End()
	return s.db.Update(func(tx *bolt.Tx) error {
		bkt := tx.Bucket(blocksBucket)
		enc := bkt.Get(blockRoot[:])
		if enc == nil {
			return nil
		}
<<<<<<< HEAD
		block, err := unmarshalBlock(ctx, enc)
		if err != nil {
			return err
		}
		indicesByBucket := createBlockIndicesFromBlock(ctx, block.Block())
=======
		blk := &ethpb.SignedBeaconBlock{}
		if err := decode(ctx, enc, blk); err != nil {
			return err
		}
		indicesByBucket := createBlockIndicesFromBlock(ctx, wrapper.WrappedPhase0BeaconBlock(blk.Block))
>>>>>>> 1f102c25
		if err := deleteValueForIndices(ctx, indicesByBucket, blockRoot[:], tx); err != nil {
			return errors.Wrap(err, "could not delete root for DB indices")
		}
		s.blockCache.Del(string(blockRoot[:]))
		return bkt.Delete(blockRoot[:])
	})
}

// deleteBlocks by block roots.
func (s *Store) deleteBlocks(ctx context.Context, blockRoots [][32]byte) error {
	ctx, span := trace.StartSpan(ctx, "BeaconDB.deleteBlocks")
	defer span.End()

	return s.db.Update(func(tx *bolt.Tx) error {
		bkt := tx.Bucket(blocksBucket)
		for _, blockRoot := range blockRoots {
			enc := bkt.Get(blockRoot[:])
			if enc == nil {
				return nil
			}
<<<<<<< HEAD
			block, err := unmarshalBlock(ctx, enc)
			if err != nil {
				return err
			}
			indicesByBucket := createBlockIndicesFromBlock(ctx, block.Block())
=======
			blk := &ethpb.SignedBeaconBlock{}
			if err := decode(ctx, enc, blk); err != nil {
				return err
			}
			indicesByBucket := createBlockIndicesFromBlock(ctx, wrapper.WrappedPhase0BeaconBlock(blk.Block))
>>>>>>> 1f102c25
			if err := deleteValueForIndices(ctx, indicesByBucket, blockRoot[:], tx); err != nil {
				return errors.Wrap(err, "could not delete root for DB indices")
			}
			s.blockCache.Del(string(blockRoot[:]))
			if err := bkt.Delete(blockRoot[:]); err != nil {
				return err
			}
		}
		return nil
	})
}

// SaveBlock to the db.
func (s *Store) SaveBlock(ctx context.Context, signed block.SignedBeaconBlock) error {
	ctx, span := trace.StartSpan(ctx, "BeaconDB.SaveBlock")
	defer span.End()
	blockRoot, err := signed.Block().HashTreeRoot()
	if err != nil {
		return err
	}
	if v, ok := s.blockCache.Get(string(blockRoot[:])); v != nil && ok {
		return nil
	}

	return s.SaveBlocks(ctx, []block.SignedBeaconBlock{signed})
}

// SaveBlocks via bulk updates to the db.
func (s *Store) SaveBlocks(ctx context.Context, blocks []block.SignedBeaconBlock) error {
	ctx, span := trace.StartSpan(ctx, "BeaconDB.SaveBlocks")
	defer span.End()

	return s.db.Update(func(tx *bolt.Tx) error {
		bkt := tx.Bucket(blocksBucket)
		for _, blk := range blocks {
			blockRoot, err := blk.Block().HashTreeRoot()
			if err != nil {
				return err
			}

			if existingBlock := bkt.Get(blockRoot[:]); existingBlock != nil {
				continue
			}
<<<<<<< HEAD
			enc, err := marshalBlock(ctx, block)
=======
			enc, err := encode(ctx, blk.Proto())
>>>>>>> 1f102c25
			if err != nil {
				return err
			}
			indicesByBucket := createBlockIndicesFromBlock(ctx, blk.Block())
			if err := updateValueForIndices(ctx, indicesByBucket, blockRoot[:], tx); err != nil {
				return errors.Wrap(err, "could not update DB indices")
			}
			s.blockCache.Set(string(blockRoot[:]), blk, int64(len(enc)))

			if err := bkt.Put(blockRoot[:], enc); err != nil {
				return err
			}
		}
		return nil
	})
}

// SaveHeadBlockRoot to the db.
func (s *Store) SaveHeadBlockRoot(ctx context.Context, blockRoot [32]byte) error {
	ctx, span := trace.StartSpan(ctx, "BeaconDB.SaveHeadBlockRoot")
	defer span.End()
	return s.db.Update(func(tx *bolt.Tx) error {
		hasStateSummaryInDB := s.HasStateSummary(ctx, blockRoot)
		hasStateInDB := tx.Bucket(stateBucket).Get(blockRoot[:]) != nil
		if !(hasStateInDB || hasStateSummaryInDB) {
			return errors.New("no state or state summary found with head block root")
		}

		bucket := tx.Bucket(blocksBucket)
		return bucket.Put(headBlockRootKey, blockRoot[:])
	})
}

// GenesisBlock retrieves the genesis block of the beacon chain.
func (s *Store) GenesisBlock(ctx context.Context) (block.SignedBeaconBlock, error) {
	ctx, span := trace.StartSpan(ctx, "BeaconDB.GenesisBlock")
	defer span.End()
<<<<<<< HEAD
	var block block.SignedBeaconBlock
=======
	var blk *ethpb.SignedBeaconBlock
>>>>>>> 1f102c25
	err := s.db.View(func(tx *bolt.Tx) error {
		bkt := tx.Bucket(blocksBucket)
		root := bkt.Get(genesisBlockRootKey)
		enc := bkt.Get(root)
		if enc == nil {
			return nil
		}
<<<<<<< HEAD
		var err error
		block, err = unmarshalBlock(ctx, enc)
		return err
	})
	return block, err
=======
		blk = &ethpb.SignedBeaconBlock{}
		return decode(ctx, enc, blk)
	})
	return wrapper.WrappedPhase0SignedBeaconBlock(blk), err
>>>>>>> 1f102c25
}

// SaveGenesisBlockRoot to the db.
func (s *Store) SaveGenesisBlockRoot(ctx context.Context, blockRoot [32]byte) error {
	ctx, span := trace.StartSpan(ctx, "BeaconDB.SaveGenesisBlockRoot")
	defer span.End()
	return s.db.Update(func(tx *bolt.Tx) error {
		bucket := tx.Bucket(blocksBucket)
		return bucket.Put(genesisBlockRootKey, blockRoot[:])
	})
}

// HighestSlotBlocksBelow returns the block with the highest slot below the input slot from the db.
func (s *Store) HighestSlotBlocksBelow(ctx context.Context, slot types.Slot) ([]block.SignedBeaconBlock, error) {
	ctx, span := trace.StartSpan(ctx, "BeaconDB.HighestSlotBlocksBelow")
	defer span.End()

	var best []byte
	if err := s.db.View(func(tx *bolt.Tx) error {
		bkt := tx.Bucket(blockSlotIndicesBucket)
		// Iterate through the index, which is in byte sorted order.
		c := bkt.Cursor()
		for s, root := c.First(); s != nil; s, root = c.Next() {
			if ctx.Err() != nil {
				return ctx.Err()
			}
			key := bytesutil.BytesToSlotBigEndian(s)
			if root == nil {
				continue
			}
			if key >= slot {
				break
			}
			best = root
		}
		return nil
	}); err != nil {
		return nil, err
	}

	var blk block.SignedBeaconBlock
	var err error
	if best != nil {
		blk, err = s.Block(ctx, bytesutil.ToBytes32(best))
		if err != nil {
			return nil, err
		}
	}
	if blk == nil || blk.IsNil() {
		blk, err = s.GenesisBlock(ctx)
		if err != nil {
			return nil, err
		}
	}

	return []block.SignedBeaconBlock{blk}, nil
}

// blockRootsByFilter retrieves the block roots given the filter criteria.
func blockRootsByFilter(ctx context.Context, tx *bolt.Tx, f *filters.QueryFilter) ([][]byte, error) {
	ctx, span := trace.StartSpan(ctx, "BeaconDB.blockRootsByFilter")
	defer span.End()

	// If no filter criteria are specified, return an error.
	if f == nil {
		return nil, errors.New("must specify a filter criteria for retrieving blocks")
	}

	// Creates a list of indices from the passed in filter values, such as:
	// []byte("0x2093923") in the parent root indices bucket to be used for looking up
	// block roots that were stored under each of those indices for O(1) lookup.
	indicesByBucket, err := createBlockIndicesFromFilters(ctx, f)
	if err != nil {
		return nil, errors.Wrap(err, "could not determine lookup indices")
	}

	// We retrieve block roots that match a filter criteria of slot ranges, if specified.
	filtersMap := f.Filters()
	rootsBySlotRange, err := blockRootsBySlotRange(
		ctx,
		tx.Bucket(blockSlotIndicesBucket),
		filtersMap[filters.StartSlot],
		filtersMap[filters.EndSlot],
		filtersMap[filters.StartEpoch],
		filtersMap[filters.EndEpoch],
		filtersMap[filters.SlotStep],
	)
	if err != nil {
		return nil, err
	}

	// Once we have a list of block roots that correspond to each
	// lookup index, we find the intersection across all of them and use
	// that list of roots to lookup the block. These block will
	// meet the filter criteria.
	indices := lookupValuesForIndices(ctx, indicesByBucket, tx)
	keys := rootsBySlotRange
	if len(indices) > 0 {
		// If we have found indices that meet the filter criteria, and there are also
		// block roots that meet the slot range filter criteria, we find the intersection
		// between these two sets of roots.
		if len(rootsBySlotRange) > 0 {
			joined := append([][][]byte{keys}, indices...)
			keys = sliceutil.IntersectionByteSlices(joined...)
		} else {
			// If we have found indices that meet the filter criteria, but there are no block roots
			// that meet the slot range filter criteria, we find the intersection
			// of the regular filter indices.
			keys = sliceutil.IntersectionByteSlices(indices...)
		}
	}

	return keys, nil
}

// blockRootsBySlotRange looks into a boltDB bucket and performs a binary search
// range scan using sorted left-padded byte keys using a start slot and an end slot.
// However, if step is one, the implemented logic won’t skip half of the slots in the range.
func blockRootsBySlotRange(
	ctx context.Context,
	bkt *bolt.Bucket,
	startSlotEncoded, endSlotEncoded, startEpochEncoded, endEpochEncoded, slotStepEncoded interface{},
) ([][]byte, error) {
	ctx, span := trace.StartSpan(ctx, "BeaconDB.blockRootsBySlotRange")
	defer span.End()

	// Return nothing when all slot parameters are missing
	if startSlotEncoded == nil && endSlotEncoded == nil && startEpochEncoded == nil && endEpochEncoded == nil {
		return [][]byte{}, nil
	}

	var startSlot, endSlot types.Slot
	var step uint64
	var ok bool
	if startSlot, ok = startSlotEncoded.(types.Slot); !ok {
		startSlot = 0
	}
	if endSlot, ok = endSlotEncoded.(types.Slot); !ok {
		endSlot = 0
	}
	if step, ok = slotStepEncoded.(uint64); !ok || step == 0 {
		step = 1
	}
	startEpoch, startEpochOk := startEpochEncoded.(types.Epoch)
	endEpoch, endEpochOk := endEpochEncoded.(types.Epoch)
	var err error
	if startEpochOk && endEpochOk {
		startSlot, err = helpers.StartSlot(startEpoch)
		if err != nil {
			return nil, err
		}
		endSlot, err = helpers.StartSlot(endEpoch)
		if err != nil {
			return nil, err
		}
		endSlot = endSlot + params.BeaconConfig().SlotsPerEpoch - 1
	}
	min := bytesutil.SlotToBytesBigEndian(startSlot)
	max := bytesutil.SlotToBytesBigEndian(endSlot)

	conditional := func(key, max []byte) bool {
		return key != nil && bytes.Compare(key, max) <= 0
	}
	if endSlot < startSlot {
		return nil, errInvalidSlotRange
	}
	rootsRange := endSlot.SubSlot(startSlot).Div(step)
	roots := make([][]byte, 0, rootsRange)
	c := bkt.Cursor()
	for k, v := c.Seek(min); conditional(k, max); k, v = c.Next() {
		if step > 1 {
			slot := bytesutil.BytesToSlotBigEndian(k)
			if slot.SubSlot(startSlot).Mod(step) != 0 {
				continue
			}
		}
		numOfRoots := len(v) / 32
		splitRoots := make([][]byte, 0, numOfRoots)
		for i := 0; i < len(v); i += 32 {
			splitRoots = append(splitRoots, v[i:i+32])
		}
		roots = append(roots, splitRoots...)
	}
	return roots, nil
}

// blockRootsBySlot retrieves the block roots by slot
func blockRootsBySlot(ctx context.Context, tx *bolt.Tx, slot types.Slot) ([][]byte, error) {
	ctx, span := trace.StartSpan(ctx, "BeaconDB.blockRootsBySlot")
	defer span.End()

	roots := make([][]byte, 0)
	bkt := tx.Bucket(blockSlotIndicesBucket)
	key := bytesutil.SlotToBytesBigEndian(slot)
	c := bkt.Cursor()
	k, v := c.Seek(key)
	if k != nil && bytes.Equal(k, key) {
		for i := 0; i < len(v); i += 32 {
			roots = append(roots, v[i:i+32])
		}
	}
	return roots, nil
}

// createBlockIndicesFromBlock takes in a beacon block and returns
// a map of bolt DB index buckets corresponding to each particular key for indices for
// data, such as (shard indices bucket -> shard 5).
func createBlockIndicesFromBlock(ctx context.Context, block block.BeaconBlock) map[string][]byte {
	ctx, span := trace.StartSpan(ctx, "BeaconDB.createBlockIndicesFromBlock")
	defer span.End()
	indicesByBucket := make(map[string][]byte)
	// Every index has a unique bucket for fast, binary-search
	// range scans for filtering across keys.
	buckets := [][]byte{
		blockSlotIndicesBucket,
	}
	indices := [][]byte{
		bytesutil.SlotToBytesBigEndian(block.Slot()),
	}
	if block.ParentRoot() != nil && len(block.ParentRoot()) > 0 {
		buckets = append(buckets, blockParentRootIndicesBucket)
		indices = append(indices, block.ParentRoot())
	}
	for i := 0; i < len(buckets); i++ {
		indicesByBucket[string(buckets[i])] = indices[i]
	}
	return indicesByBucket
}

// createBlockFiltersFromIndices takes in filter criteria and returns
// a map with a single key-value pair: "block-parent-root-indices” -> parentRoot (array of bytes).
//
// For blocks, these are list of signing roots of block
// objects. If a certain filter criterion does not apply to
// blocks, an appropriate error is returned.
func createBlockIndicesFromFilters(ctx context.Context, f *filters.QueryFilter) (map[string][]byte, error) {
	ctx, span := trace.StartSpan(ctx, "BeaconDB.createBlockIndicesFromFilters")
	defer span.End()
	indicesByBucket := make(map[string][]byte)
	for k, v := range f.Filters() {
		switch k {
		case filters.ParentRoot:
			parentRoot, ok := v.([]byte)
			if !ok {
				return nil, errors.New("parent root is not []byte")
			}
			indicesByBucket[string(blockParentRootIndicesBucket)] = parentRoot
		// The following cases are passthroughs for blocks, as they are not used
		// for filtering indices.
		case filters.StartSlot:
		case filters.EndSlot:
		case filters.StartEpoch:
		case filters.EndEpoch:
		case filters.SlotStep:
		default:
			return nil, fmt.Errorf("filter criterion %v not supported for blocks", k)
		}
	}
	return indicesByBucket, nil
}

// unmarshal block from marshaled proto beacon block bytes to versioned beacon block struct type.
func unmarshalBlock(ctx context.Context, enc []byte) (block.SignedBeaconBlock, error) {
	var err error
	enc, err = snappy.Decode(nil, enc)
	if err != nil {
		return nil, err
	}
	switch {
	case hasAltairKey(enc):
		// Marshal block bytes to altair beacon block.
		rawBlock := &ethpb.SignedBeaconBlockAltair{}
		err := rawBlock.UnmarshalSSZ(enc[len(altairKey):])
		if err != nil {
			return nil, err
		}
		return wrapper.WrappedAltairSignedBeaconBlock(rawBlock)
	default:
		// Marshal block bytes to phase 0 beacon block.
		rawBlock := &ethpb.SignedBeaconBlock{}
		err = rawBlock.UnmarshalSSZ(enc)
		if err != nil {
			return nil, err
		}
		return wrapper.WrappedPhase0SignedBeaconBlock(rawBlock), nil
	}
}

// marshal versioned beacon block from struct type down to bytes.
func marshalBlock(ctx context.Context, blk block.SignedBeaconBlock) ([]byte, error) {
	obj, err := blk.MarshalSSZ()
	if err != nil {
		return nil, err
	}
	switch blk.Version() {
	case version.Altair:
		return snappy.Encode(nil, append(altairKey, obj...)), nil
	case version.Phase0:
		return snappy.Encode(nil, obj), nil
	default:
		return nil, errors.New("Unknown block version")
	}
}<|MERGE_RESOLUTION|>--- conflicted
+++ resolved
@@ -28,33 +28,22 @@
 func (s *Store) Block(ctx context.Context, blockRoot [32]byte) (block.SignedBeaconBlock, error) {
 	ctx, span := trace.StartSpan(ctx, "BeaconDB.Block")
 	defer span.End()
-	// Return blk from cache if it exists.
+	// Return block from cache if it exists.
 	if v, ok := s.blockCache.Get(string(blockRoot[:])); v != nil && ok {
 		return v.(block.SignedBeaconBlock), nil
 	}
-<<<<<<< HEAD
-	var block block.SignedBeaconBlock
-=======
-	var blk *ethpb.SignedBeaconBlock
->>>>>>> 1f102c25
+	var blk block.SignedBeaconBlock
 	err := s.db.View(func(tx *bolt.Tx) error {
 		bkt := tx.Bucket(blocksBucket)
 		enc := bkt.Get(blockRoot[:])
 		if enc == nil {
 			return nil
 		}
-<<<<<<< HEAD
 		var err error
-		block, err = unmarshalBlock(ctx, enc)
+		blk, err = unmarshalBlock(ctx, enc)
 		return err
 	})
-	return block, err
-=======
-		blk = &ethpb.SignedBeaconBlock{}
-		return decode(ctx, enc, blk)
-	})
-	return wrapper.WrappedPhase0SignedBeaconBlock(blk), err
->>>>>>> 1f102c25
+	return blk, err
 }
 
 // HeadBlock returns the latest canonical block in the Ethereum Beacon Chain.
@@ -96,19 +85,11 @@
 
 		for i := 0; i < len(keys); i++ {
 			encoded := bkt.Get(keys[i])
-<<<<<<< HEAD
-			block, err := unmarshalBlock(ctx, encoded)
+			blk, err := unmarshalBlock(ctx, encoded)
 			if err != nil {
 				return err
 			}
-			blocks = append(blocks, block)
-=======
-			blk := &ethpb.SignedBeaconBlock{}
-			if err := decode(ctx, encoded, blk); err != nil {
-				return err
-			}
-			blocks = append(blocks, wrapper.WrappedPhase0SignedBeaconBlock(blk))
->>>>>>> 1f102c25
+			blocks = append(blocks, blk)
 			blockRoots = append(blockRoots, bytesutil.ToBytes32(keys[i]))
 		}
 		return nil
@@ -176,19 +157,11 @@
 
 		for i := 0; i < len(keys); i++ {
 			encoded := bkt.Get(keys[i])
-<<<<<<< HEAD
-			block, err := unmarshalBlock(ctx, encoded)
+			blk, err := unmarshalBlock(ctx, encoded)
 			if err != nil {
 				return err
 			}
-			blocks = append(blocks, block)
-=======
-			blk := &ethpb.SignedBeaconBlock{}
-			if err := decode(ctx, encoded, blk); err != nil {
-				return err
-			}
-			blocks = append(blocks, wrapper.WrappedPhase0SignedBeaconBlock(blk))
->>>>>>> 1f102c25
+			blocks = append(blocks, blk)
 		}
 		return nil
 	})
@@ -227,19 +200,11 @@
 		if enc == nil {
 			return nil
 		}
-<<<<<<< HEAD
-		block, err := unmarshalBlock(ctx, enc)
+		blk, err := unmarshalBlock(ctx, enc)
 		if err != nil {
 			return err
 		}
-		indicesByBucket := createBlockIndicesFromBlock(ctx, block.Block())
-=======
-		blk := &ethpb.SignedBeaconBlock{}
-		if err := decode(ctx, enc, blk); err != nil {
-			return err
-		}
-		indicesByBucket := createBlockIndicesFromBlock(ctx, wrapper.WrappedPhase0BeaconBlock(blk.Block))
->>>>>>> 1f102c25
+		indicesByBucket := createBlockIndicesFromBlock(ctx, blk.Block())
 		if err := deleteValueForIndices(ctx, indicesByBucket, blockRoot[:], tx); err != nil {
 			return errors.Wrap(err, "could not delete root for DB indices")
 		}
@@ -260,19 +225,11 @@
 			if enc == nil {
 				return nil
 			}
-<<<<<<< HEAD
-			block, err := unmarshalBlock(ctx, enc)
+			blk, err := unmarshalBlock(ctx, enc)
 			if err != nil {
 				return err
 			}
-			indicesByBucket := createBlockIndicesFromBlock(ctx, block.Block())
-=======
-			blk := &ethpb.SignedBeaconBlock{}
-			if err := decode(ctx, enc, blk); err != nil {
-				return err
-			}
-			indicesByBucket := createBlockIndicesFromBlock(ctx, wrapper.WrappedPhase0BeaconBlock(blk.Block))
->>>>>>> 1f102c25
+			indicesByBucket := createBlockIndicesFromBlock(ctx, blk.Block())
 			if err := deleteValueForIndices(ctx, indicesByBucket, blockRoot[:], tx); err != nil {
 				return errors.Wrap(err, "could not delete root for DB indices")
 			}
@@ -316,11 +273,7 @@
 			if existingBlock := bkt.Get(blockRoot[:]); existingBlock != nil {
 				continue
 			}
-<<<<<<< HEAD
-			enc, err := marshalBlock(ctx, block)
-=======
-			enc, err := encode(ctx, blk.Proto())
->>>>>>> 1f102c25
+			enc, err := marshalBlock(ctx, blk)
 			if err != nil {
 				return err
 			}
@@ -358,11 +311,7 @@
 func (s *Store) GenesisBlock(ctx context.Context) (block.SignedBeaconBlock, error) {
 	ctx, span := trace.StartSpan(ctx, "BeaconDB.GenesisBlock")
 	defer span.End()
-<<<<<<< HEAD
-	var block block.SignedBeaconBlock
-=======
-	var blk *ethpb.SignedBeaconBlock
->>>>>>> 1f102c25
+	var blk block.SignedBeaconBlock
 	err := s.db.View(func(tx *bolt.Tx) error {
 		bkt := tx.Bucket(blocksBucket)
 		root := bkt.Get(genesisBlockRootKey)
@@ -370,18 +319,11 @@
 		if enc == nil {
 			return nil
 		}
-<<<<<<< HEAD
 		var err error
-		block, err = unmarshalBlock(ctx, enc)
+		blk, err = unmarshalBlock(ctx, enc)
 		return err
 	})
-	return block, err
-=======
-		blk = &ethpb.SignedBeaconBlock{}
-		return decode(ctx, enc, blk)
-	})
-	return wrapper.WrappedPhase0SignedBeaconBlock(blk), err
->>>>>>> 1f102c25
+	return blk, err
 }
 
 // SaveGenesisBlockRoot to the db.
