package kv

import (
	"bytes"
	"context"

	"github.com/golang/snappy"
	"github.com/pkg/errors"
	types "github.com/prysmaticlabs/eth2-types"
	"github.com/prysmaticlabs/prysm/beacon-chain/core/helpers"
	"github.com/prysmaticlabs/prysm/beacon-chain/state/genesis"
	iface "github.com/prysmaticlabs/prysm/beacon-chain/state/interface"
	v1 "github.com/prysmaticlabs/prysm/beacon-chain/state/v1"
<<<<<<< HEAD
	v2 "github.com/prysmaticlabs/prysm/beacon-chain/state/v2"
	pb "github.com/prysmaticlabs/prysm/proto/beacon/p2p/v1"
=======
>>>>>>> 2d10bcf1
	ethpb "github.com/prysmaticlabs/prysm/proto/prysm/v1alpha1"
	"github.com/prysmaticlabs/prysm/proto/prysm/v1alpha1/wrapper"
	statepb "github.com/prysmaticlabs/prysm/proto/prysm/v2/state"
	"github.com/prysmaticlabs/prysm/shared/bytesutil"
	"github.com/prysmaticlabs/prysm/shared/params"
	"github.com/prysmaticlabs/prysm/shared/traceutil"
	bolt "go.etcd.io/bbolt"
	"go.opencensus.io/trace"
)

// State returns the saved state using block's signing root,
// this particular block was used to generate the state.
func (s *Store) State(ctx context.Context, blockRoot [32]byte) (iface.BeaconState, error) {
	ctx, span := trace.StartSpan(ctx, "BeaconDB.State")
	defer span.End()
<<<<<<< HEAD
=======
	var st *statepb.BeaconState
>>>>>>> 2d10bcf1
	enc, err := s.stateBytes(ctx, blockRoot)
	if err != nil {
		return nil, err
	}

	if len(enc) == 0 {
		return nil, nil
	}

	return unmarshalState(ctx, enc)
}

// GenesisState returns the genesis state in beacon chain.
func (s *Store) GenesisState(ctx context.Context) (iface.BeaconState, error) {
	ctx, span := trace.StartSpan(ctx, "BeaconDB.GenesisState")
	defer span.End()

	cached, err := genesis.State(params.BeaconConfig().ConfigName)
	if err != nil {
		traceutil.AnnotateError(span, err)
		return nil, err
	}
	span.AddAttributes(trace.BoolAttribute("cache_hit", cached != nil))
	if cached != nil {
		return cached, nil
	}

<<<<<<< HEAD
	var st iface.BeaconState
=======
	var st *statepb.BeaconState
>>>>>>> 2d10bcf1
	err = s.db.View(func(tx *bolt.Tx) error {
		// Retrieve genesis block's signing root from blocks bucket,
		// to look up what the genesis state is.
		bucket := tx.Bucket(blocksBucket)
		genesisBlockRoot := bucket.Get(genesisBlockRootKey)

		bucket = tx.Bucket(stateBucket)
		enc := bucket.Get(genesisBlockRoot)
		if enc == nil {
			return nil
		}

		var err error
		st, err = unmarshalState(ctx, enc)
		return err
	})
	if err != nil {
		return nil, err
	}
	if st == nil || st.IsNil() {
		return nil, nil
	}
	return st, nil
}

// SaveState stores a state to the db using block's signing root which was used to generate the state.
func (s *Store) SaveState(ctx context.Context, st iface.ReadOnlyBeaconState, blockRoot [32]byte) error {
	ctx, span := trace.StartSpan(ctx, "BeaconDB.SaveState")
	defer span.End()

	return s.SaveStates(ctx, []iface.ReadOnlyBeaconState{st}, [][32]byte{blockRoot})
}

// SaveStates stores multiple states to the db using the provided corresponding roots.
func (s *Store) SaveStates(ctx context.Context, states []iface.ReadOnlyBeaconState, blockRoots [][32]byte) error {
	ctx, span := trace.StartSpan(ctx, "BeaconDB.SaveStates")
	defer span.End()
	if states == nil {
		return errors.New("nil state")
	}
	multipleEncs := make([][]byte, len(states))
	for i, st := range states {
		stateBytes, err := marshalState(ctx, st)
		if err != nil {
			return err
		}
		multipleEncs[i] = stateBytes
	}

	return s.db.Update(func(tx *bolt.Tx) error {
		bucket := tx.Bucket(stateBucket)
		for i, rt := range blockRoots {
			indicesByBucket := createStateIndicesFromStateSlot(ctx, states[i].Slot())
			if err := updateValueForIndices(ctx, indicesByBucket, rt[:], tx); err != nil {
				return errors.Wrap(err, "could not update DB indices")
			}
			if err := bucket.Put(rt[:], multipleEncs[i]); err != nil {
				return err
			}
		}
		return nil
	})
}

// HasState checks if a state by root exists in the db.
func (s *Store) HasState(ctx context.Context, blockRoot [32]byte) bool {
	ctx, span := trace.StartSpan(ctx, "BeaconDB.HasState")
	defer span.End()
	hasState := false
	err := s.db.View(func(tx *bolt.Tx) error {
		bkt := tx.Bucket(stateBucket)
		stBytes := bkt.Get(blockRoot[:])
		if len(stBytes) > 0 {
			hasState = true
		}
		return nil
	})
	if err != nil {
		panic(err)
	}
	return hasState
}

// DeleteState by block root.
func (s *Store) DeleteState(ctx context.Context, blockRoot [32]byte) error {
	ctx, span := trace.StartSpan(ctx, "BeaconDB.DeleteState")
	defer span.End()

	return s.db.Update(func(tx *bolt.Tx) error {
		bkt := tx.Bucket(blocksBucket)
		genesisBlockRoot := bkt.Get(genesisBlockRootKey)

		bkt = tx.Bucket(checkpointBucket)
		enc := bkt.Get(finalizedCheckpointKey)
		checkpoint := &ethpb.Checkpoint{}
		if enc == nil {
			checkpoint = &ethpb.Checkpoint{Root: genesisBlockRoot}
		} else if err := decode(ctx, enc, checkpoint); err != nil {
			return err
		}

		blockBkt := tx.Bucket(blocksBucket)
		headBlkRoot := blockBkt.Get(headBlockRootKey)
		bkt = tx.Bucket(stateBucket)
		// Safe guard against deleting genesis, finalized, head state.
		if bytes.Equal(blockRoot[:], checkpoint.Root) || bytes.Equal(blockRoot[:], genesisBlockRoot) || bytes.Equal(blockRoot[:], headBlkRoot) {
			return errors.New("cannot delete genesis, finalized, or head state")
		}

		slot, err := slotByBlockRoot(ctx, tx, blockRoot[:])
		if err != nil {
			return err
		}
		indicesByBucket := createStateIndicesFromStateSlot(ctx, slot)
		if err := deleteValueForIndices(ctx, indicesByBucket, blockRoot[:], tx); err != nil {
			return errors.Wrap(err, "could not delete root for DB indices")
		}

		return bkt.Delete(blockRoot[:])
	})
}

// DeleteStates by block roots.
func (s *Store) DeleteStates(ctx context.Context, blockRoots [][32]byte) error {
	ctx, span := trace.StartSpan(ctx, "BeaconDB.DeleteStates")
	defer span.End()

	for _, r := range blockRoots {
		if err := s.DeleteState(ctx, r); err != nil {
			return err
		}
	}

	return nil
}

<<<<<<< HEAD
// unmarshal state from marshaled proto state bytes to versioned state struct type.
func unmarshalState(ctx context.Context, enc []byte) (iface.BeaconState, error) {
	var err error
	enc, err = snappy.Decode(nil, enc)
	if err != nil {
		return nil, err
	}

	switch {
	case hasAltairKey(enc):
		// Marshal state bytes to altair beacon state.
		protoState := &pb.BeaconStateAltair{}
		if err := protoState.UnmarshalSSZ(enc[len(altairKey):]); err != nil {
			return nil, errors.Wrap(err, "failed to unmarshal encoding for altair")
		}
		return v2.InitializeFromProtoUnsafe(protoState)
	default:
		// Marshal state bytes to phase 0 beacon state.
		protoState := &pb.BeaconState{}
		if err := protoState.UnmarshalSSZ(enc); err != nil {
			return nil, errors.Wrap(err, "failed to unmarshal encoding")
		}
		return v1.InitializeFromProtoUnsafe(protoState)
	}
}

// marshal versioned state from struct type down to bytes.
func marshalState(ctx context.Context, st iface.ReadOnlyBeaconState) ([]byte, error) {
	switch st.InnerStateUnsafe().(type) {
	case *pb.BeaconState:
		rState, ok := st.InnerStateUnsafe().(*pb.BeaconState)
		if !ok {
			return nil, errors.New("non valid inner state")
		}
		return encode(ctx, rState)
	case *pb.BeaconStateAltair:
		rState, ok := st.InnerStateUnsafe().(*pb.BeaconStateAltair)
		if !ok {
			return nil, errors.New("non valid inner state")
		}
		if rState == nil {
			return nil, errors.New("nil state")
		}
		rawObj, err := rState.MarshalSSZ()
		if err != nil {
			return nil, err
		}
		return snappy.Encode(nil, append(altairKey, rawObj...)), nil
	default:
		return nil, errors.New("invalid inner state")
=======
// creates state from marshaled proto state bytes.
func createState(ctx context.Context, enc []byte) (*statepb.BeaconState, error) {
	protoState := &statepb.BeaconState{}
	if err := decode(ctx, enc, protoState); err != nil {
		return nil, errors.Wrap(err, "failed to unmarshal encoding")
>>>>>>> 2d10bcf1
	}
}

// HasState checks if a state by root exists in the db.
func (s *Store) stateBytes(ctx context.Context, blockRoot [32]byte) ([]byte, error) {
	ctx, span := trace.StartSpan(ctx, "BeaconDB.stateBytes")
	defer span.End()
	var dst []byte
	err := s.db.View(func(tx *bolt.Tx) error {
		bkt := tx.Bucket(stateBucket)
		stBytes := bkt.Get(blockRoot[:])
		if len(stBytes) == 0 {
			return nil
		}
		// Due to https://github.com/boltdb/bolt/issues/204, we need to
		// allocate a byte slice separately in the transaction or there
		// is the possibility of a panic when accessing that particular
		// area of memory.
		dst = make([]byte, len(stBytes))
		copy(dst, stBytes)
		return nil
	})
	return dst, err
}

// slotByBlockRoot retrieves the corresponding slot of the input block root.
func slotByBlockRoot(ctx context.Context, tx *bolt.Tx, blockRoot []byte) (types.Slot, error) {
	ctx, span := trace.StartSpan(ctx, "BeaconDB.slotByBlockRoot")
	defer span.End()

	bkt := tx.Bucket(stateSummaryBucket)
	enc := bkt.Get(blockRoot)

	if enc == nil {
		// Fall back to check the block.
		bkt := tx.Bucket(blocksBucket)
		enc := bkt.Get(blockRoot)

		if enc == nil {
			// Fallback and check the state.
			bkt = tx.Bucket(stateBucket)
			enc = bkt.Get(blockRoot)
			if enc == nil {
				return 0, errors.New("state enc can't be nil")
			}
			s, err := unmarshalState(ctx, enc)
			if err != nil {
				return 0, err
			}
			if s == nil || s.IsNil() {
				return 0, errors.New("state can't be nil")
			}
			return s.Slot(), nil
		}
		b := &ethpb.SignedBeaconBlock{}
		err := decode(ctx, enc, b)
		if err != nil {
			return 0, err
		}
		if err := helpers.VerifyNilBeaconBlock(wrapper.WrappedPhase0SignedBeaconBlock(b)); err != nil {
			return 0, err
		}
		return b.Block.Slot, nil
	}
	stateSummary := &statepb.StateSummary{}
	if err := decode(ctx, enc, stateSummary); err != nil {
		return 0, err
	}
	return stateSummary.Slot, nil
}

// HighestSlotStatesBelow returns the states with the highest slot below the input slot
// from the db. Ideally there should just be one state per slot, but given validator
// can double propose, a single slot could have multiple block roots and
// results states. This returns a list of states.
func (s *Store) HighestSlotStatesBelow(ctx context.Context, slot types.Slot) ([]iface.ReadOnlyBeaconState, error) {
	ctx, span := trace.StartSpan(ctx, "BeaconDB.HighestSlotStatesBelow")
	defer span.End()

	var best []byte
	if err := s.db.View(func(tx *bolt.Tx) error {
		bkt := tx.Bucket(stateSlotIndicesBucket)
		c := bkt.Cursor()
		for s, root := c.First(); s != nil; s, root = c.Next() {
			if ctx.Err() != nil {
				return ctx.Err()
			}
			key := bytesutil.BytesToSlotBigEndian(s)
			if root == nil {
				continue
			}
			if key >= slot {
				break
			}
			best = root
		}
		return nil
	}); err != nil {
		return nil, err
	}

	var st iface.ReadOnlyBeaconState
	var err error
	if best != nil {
		st, err = s.State(ctx, bytesutil.ToBytes32(best))
		if err != nil {
			return nil, err
		}
	}
	if st == nil || st.IsNil() {
		st, err = s.GenesisState(ctx)
		if err != nil {
			return nil, err
		}
	}

	return []iface.ReadOnlyBeaconState{st}, nil
}

// createStateIndicesFromStateSlot takes in a state slot and returns
// a map of bolt DB index buckets corresponding to each particular key for indices for
// data, such as (shard indices bucket -> shard 5).
func createStateIndicesFromStateSlot(ctx context.Context, slot types.Slot) map[string][]byte {
	ctx, span := trace.StartSpan(ctx, "BeaconDB.createStateIndicesFromState")
	defer span.End()
	indicesByBucket := make(map[string][]byte)
	// Every index has a unique bucket for fast, binary-search
	// range scans for filtering across keys.
	buckets := [][]byte{
		stateSlotIndicesBucket,
	}

	indices := [][]byte{
		bytesutil.SlotToBytesBigEndian(slot),
	}
	for i := 0; i < len(buckets); i++ {
		indicesByBucket[string(buckets[i])] = indices[i]
	}
	return indicesByBucket
}

// CleanUpDirtyStates removes states in DB that falls to under archived point interval rules.
// Only following states would be kept:
// 1.) state_slot % archived_interval == 0. (e.g. archived_interval=2048, states with slot 2048, 4096... etc)
// 2.) archived_interval - archived_interval/3 < state_slot % archived_interval
//   (e.g. archived_interval=2048, states with slots after 1365).
//   This is to tolerate skip slots. Not every state lays on the boundary.
// 3.) state with current finalized root
// 4.) unfinalized States
func (s *Store) CleanUpDirtyStates(ctx context.Context, slotsPerArchivedPoint types.Slot) error {
	ctx, span := trace.StartSpan(ctx, "BeaconDB. CleanUpDirtyStates")
	defer span.End()

	f, err := s.FinalizedCheckpoint(ctx)
	if err != nil {
		return err
	}
	finalizedSlot, err := helpers.StartSlot(f.Epoch)
	if err != nil {
		return err
	}
	deletedRoots := make([][32]byte, 0)

	err = s.db.View(func(tx *bolt.Tx) error {
		bkt := tx.Bucket(stateSlotIndicesBucket)
		return bkt.ForEach(func(k, v []byte) error {
			if ctx.Err() != nil {
				return ctx.Err()
			}

			finalizedChkpt := bytesutil.ToBytes32(f.Root) == bytesutil.ToBytes32(v)
			slot := bytesutil.BytesToSlotBigEndian(k)
			mod := slot % slotsPerArchivedPoint
			nonFinalized := slot > finalizedSlot

			// The following conditions cover 1, 2, 3 and 4 above.
			if mod != 0 && mod <= slotsPerArchivedPoint-slotsPerArchivedPoint/3 && !finalizedChkpt && !nonFinalized {
				deletedRoots = append(deletedRoots, bytesutil.ToBytes32(v))
			}
			return nil
		})
	})
	if err != nil {
		return err
	}

	// Length of to be deleted roots is 0. Nothing to do.
	if len(deletedRoots) == 0 {
		return nil
	}

	log.WithField("count", len(deletedRoots)).Info("Cleaning up dirty states")
	if err := s.DeleteStates(ctx, deletedRoots); err != nil {
		return err
	}

	return err
}<|MERGE_RESOLUTION|>--- conflicted
+++ resolved
@@ -11,11 +11,7 @@
 	"github.com/prysmaticlabs/prysm/beacon-chain/state/genesis"
 	iface "github.com/prysmaticlabs/prysm/beacon-chain/state/interface"
 	v1 "github.com/prysmaticlabs/prysm/beacon-chain/state/v1"
-<<<<<<< HEAD
 	v2 "github.com/prysmaticlabs/prysm/beacon-chain/state/v2"
-	pb "github.com/prysmaticlabs/prysm/proto/beacon/p2p/v1"
-=======
->>>>>>> 2d10bcf1
 	ethpb "github.com/prysmaticlabs/prysm/proto/prysm/v1alpha1"
 	"github.com/prysmaticlabs/prysm/proto/prysm/v1alpha1/wrapper"
 	statepb "github.com/prysmaticlabs/prysm/proto/prysm/v2/state"
@@ -31,10 +27,6 @@
 func (s *Store) State(ctx context.Context, blockRoot [32]byte) (iface.BeaconState, error) {
 	ctx, span := trace.StartSpan(ctx, "BeaconDB.State")
 	defer span.End()
-<<<<<<< HEAD
-=======
-	var st *statepb.BeaconState
->>>>>>> 2d10bcf1
 	enc, err := s.stateBytes(ctx, blockRoot)
 	if err != nil {
 		return nil, err
@@ -62,11 +54,7 @@
 		return cached, nil
 	}
 
-<<<<<<< HEAD
 	var st iface.BeaconState
-=======
-	var st *statepb.BeaconState
->>>>>>> 2d10bcf1
 	err = s.db.View(func(tx *bolt.Tx) error {
 		// Retrieve genesis block's signing root from blocks bucket,
 		// to look up what the genesis state is.
@@ -203,7 +191,6 @@
 	return nil
 }
 
-<<<<<<< HEAD
 // unmarshal state from marshaled proto state bytes to versioned state struct type.
 func unmarshalState(ctx context.Context, enc []byte) (iface.BeaconState, error) {
 	var err error
@@ -215,14 +202,14 @@
 	switch {
 	case hasAltairKey(enc):
 		// Marshal state bytes to altair beacon state.
-		protoState := &pb.BeaconStateAltair{}
+		protoState := &statepb.BeaconStateAltair{}
 		if err := protoState.UnmarshalSSZ(enc[len(altairKey):]); err != nil {
 			return nil, errors.Wrap(err, "failed to unmarshal encoding for altair")
 		}
 		return v2.InitializeFromProtoUnsafe(protoState)
 	default:
 		// Marshal state bytes to phase 0 beacon state.
-		protoState := &pb.BeaconState{}
+		protoState := &statepb.BeaconState{}
 		if err := protoState.UnmarshalSSZ(enc); err != nil {
 			return nil, errors.Wrap(err, "failed to unmarshal encoding")
 		}
@@ -233,14 +220,14 @@
 // marshal versioned state from struct type down to bytes.
 func marshalState(ctx context.Context, st iface.ReadOnlyBeaconState) ([]byte, error) {
 	switch st.InnerStateUnsafe().(type) {
-	case *pb.BeaconState:
-		rState, ok := st.InnerStateUnsafe().(*pb.BeaconState)
+	case *statepb.BeaconState:
+		rState, ok := st.InnerStateUnsafe().(*statepb.BeaconState)
 		if !ok {
 			return nil, errors.New("non valid inner state")
 		}
 		return encode(ctx, rState)
-	case *pb.BeaconStateAltair:
-		rState, ok := st.InnerStateUnsafe().(*pb.BeaconStateAltair)
+	case *statepb.BeaconStateAltair:
+		rState, ok := st.InnerStateUnsafe().(*statepb.BeaconStateAltair)
 		if !ok {
 			return nil, errors.New("non valid inner state")
 		}
@@ -254,13 +241,6 @@
 		return snappy.Encode(nil, append(altairKey, rawObj...)), nil
 	default:
 		return nil, errors.New("invalid inner state")
-=======
-// creates state from marshaled proto state bytes.
-func createState(ctx context.Context, enc []byte) (*statepb.BeaconState, error) {
-	protoState := &statepb.BeaconState{}
-	if err := decode(ctx, enc, protoState); err != nil {
-		return nil, errors.Wrap(err, "failed to unmarshal encoding")
->>>>>>> 2d10bcf1
 	}
 }
 
