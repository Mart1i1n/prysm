package kv

// The schema will define how to store and retrieve data from the db.
// we can prefix or suffix certain values such as `block` with attributes
// for prefix-wide scans across the underlying BoltDB buckets when filtering data.
// For example, we might store attestations as shard + attestation_root -> attestation, making
// it easy to scan for keys that have a certain shard number as a prefix and return those
// corresponding attestations.
var (
	attestationsBucket      = []byte("attestations")
	blocksBucket            = []byte("blocks")
	blobsBucket             = []byte("blobs")
<<<<<<< HEAD
=======
	blobsAgesBucket         = []byte("blobs-ages")
>>>>>>> 109a0f5f
	stateBucket             = []byte("state")
	stateSummaryBucket      = []byte("state-summary")
	proposerSlashingsBucket = []byte("proposer-slashings")
	attesterSlashingsBucket = []byte("attester-slashings")
	voluntaryExitsBucket    = []byte("voluntary-exits")
	chainMetadataBucket     = []byte("chain-metadata")
	checkpointBucket        = []byte("check-point")
	powchainBucket          = []byte("powchain")
	stateValidatorsBucket   = []byte("state-validators")
	feeRecipientBucket      = []byte("fee-recipient")
	registrationBucket      = []byte("registration")

	// Deprecated: This bucket was migrated in PR 6461. Do not use, except for migrations.
	slotsHasObjectBucket = []byte("slots-has-objects")
	// Deprecated: This bucket was migrated in PR 6461. Do not use, except for migrations.
	archivedRootBucket = []byte("archived-index-root")

	// Key indices buckets.
	blockParentRootIndicesBucket        = []byte("block-parent-root-indices")
	blockSlotIndicesBucket              = []byte("block-slot-indices")
	stateSlotIndicesBucket              = []byte("state-slot-indices")
	attestationHeadBlockRootBucket      = []byte("attestation-head-block-root-indices")
	attestationSourceRootIndicesBucket  = []byte("attestation-source-root-indices")
	attestationSourceEpochIndicesBucket = []byte("attestation-source-epoch-indices")
	attestationTargetRootIndicesBucket  = []byte("attestation-target-root-indices")
	attestationTargetEpochIndicesBucket = []byte("attestation-target-epoch-indices")
	finalizedBlockRootsIndexBucket      = []byte("finalized-block-roots-index")
	blockRootValidatorHashesBucket      = []byte("block-root-validator-hashes")

	// Specific item keys.
	headBlockRootKey           = []byte("head-root")
	genesisBlockRootKey        = []byte("genesis-root")
	depositContractAddressKey  = []byte("deposit-contract")
	justifiedCheckpointKey     = []byte("justified-checkpoint")
	finalizedCheckpointKey     = []byte("finalized-checkpoint")
	powchainDataKey            = []byte("powchain-data")
	lastValidatedCheckpointKey = []byte("last-validated-checkpoint")

	// Below keys are used to identify objects are to be fork compatible.
	// Objects that are only compatible with specific forks should be prefixed with such keys.
	altairKey         = []byte("altair")
	bellatrixKey      = []byte("merge")
	bellatrixBlindKey = []byte("blind-bellatrix")
	eip4844Key        = []byte("eip4844")
	// block root included in the beacon state used by weak subjectivity initial sync
	originCheckpointBlockRootKey = []byte("origin-checkpoint-block-root")
	// block root tracking the progress of backfill, or pointing at genesis if backfill has not been initiated
	backfillBlockRootKey = []byte("backfill-block-root")

	// Deprecated: This index key was migrated in PR 6461. Do not use, except for migrations.
	lastArchivedIndexKey = []byte("last-archived")
	// Deprecated: This index key was migrated in PR 6461. Do not use, except for migrations.
	savedStateSlotsKey = []byte("saved-state-slots")

	// New state management service compatibility bucket.
	newStateServiceCompatibleBucket = []byte("new-state-compatible")

	// Migrations
	migrationsBucket = []byte("migrations")
)<|MERGE_RESOLUTION|>--- conflicted
+++ resolved
@@ -10,10 +10,7 @@
 	attestationsBucket      = []byte("attestations")
 	blocksBucket            = []byte("blocks")
 	blobsBucket             = []byte("blobs")
-<<<<<<< HEAD
-=======
 	blobsAgesBucket         = []byte("blobs-ages")
->>>>>>> 109a0f5f
 	stateBucket             = []byte("state")
 	stateSummaryBucket      = []byte("state-summary")
 	proposerSlashingsBucket = []byte("proposer-slashings")
