package blstoexec

import (
	"testing"

	"github.com/prysmaticlabs/prysm/v3/beacon-chain/core/signing"
	"github.com/prysmaticlabs/prysm/v3/beacon-chain/core/time"
	state_native "github.com/prysmaticlabs/prysm/v3/beacon-chain/state/state-native"
	"github.com/prysmaticlabs/prysm/v3/config/params"
	types "github.com/prysmaticlabs/prysm/v3/consensus-types/primitives"
	"github.com/prysmaticlabs/prysm/v3/crypto/bls"
	"github.com/prysmaticlabs/prysm/v3/crypto/bls/common"
	"github.com/prysmaticlabs/prysm/v3/crypto/hash"
	"github.com/prysmaticlabs/prysm/v3/encoding/ssz"
	eth "github.com/prysmaticlabs/prysm/v3/proto/prysm/v1alpha1"
	"github.com/prysmaticlabs/prysm/v3/testing/assert"
	"github.com/prysmaticlabs/prysm/v3/testing/require"
)

func TestPendingBLSToExecChanges(t *testing.T) {
	t.Run("empty pool", func(t *testing.T) {
		pool := NewPool()
		changes, err := pool.PendingBLSToExecChanges()
		require.NoError(t, err)
		assert.Equal(t, 0, len(changes))
	})
	t.Run("non-empty pool", func(t *testing.T) {
		pool := NewPool()
		pool.InsertBLSToExecChange(&eth.SignedBLSToExecutionChange{
			Message: &eth.BLSToExecutionChange{
				ValidatorIndex: 0,
			},
		})
		pool.InsertBLSToExecChange(&eth.SignedBLSToExecutionChange{
			Message: &eth.BLSToExecutionChange{
				ValidatorIndex: 1,
			},
		})
		changes, err := pool.PendingBLSToExecChanges()
		require.NoError(t, err)
		assert.Equal(t, 2, len(changes))
	})
}

func TestBLSToExecChangesForInclusion(t *testing.T) {
	spb := &eth.BeaconStateCapella{
		Fork: &eth.Fork{
			CurrentVersion:  params.BeaconConfig().GenesisForkVersion,
			PreviousVersion: params.BeaconConfig().GenesisForkVersion,
		},
	}
	numValidators := 2 * params.BeaconConfig().MaxBlsToExecutionChanges
	validators := make([]*eth.Validator, numValidators)
	blsChanges := make([]*eth.BLSToExecutionChange, numValidators)
	spb.Balances = make([]uint64, numValidators)
	privKeys := make([]common.SecretKey, numValidators)
	maxEffectiveBalance := params.BeaconConfig().MaxEffectiveBalance
	executionAddress := []byte{0x00, 0x01, 0x02, 0x03, 0x04, 0x05, 0x06, 0x07, 0x08, 0x09, 0x0a, 0x0b, 0x0c, 0x0d, 0x0e, 0x0f, 0x10, 0x11, 0x12, 0x13}

	for i := range validators {
		v := &eth.Validator{}
		v.EffectiveBalance = maxEffectiveBalance
		v.WithdrawableEpoch = params.BeaconConfig().FarFutureEpoch
		v.WithdrawalCredentials = make([]byte, 32)
		priv, err := bls.RandKey()
		require.NoError(t, err)
		privKeys[i] = priv
		pubkey := priv.PublicKey().Marshal()

		message := &eth.BLSToExecutionChange{
			ToExecutionAddress: executionAddress,
			ValidatorIndex:     types.ValidatorIndex(i),
			FromBlsPubkey:      pubkey,
		}

		hashFn := ssz.NewHasherFunc(hash.CustomSHA256Hasher())
		digest := hashFn.Hash(pubkey)
		digest[0] = params.BeaconConfig().BLSWithdrawalPrefixByte
		copy(v.WithdrawalCredentials, digest[:])
		validators[i] = v
		blsChanges[i] = message
	}
	spb.Validators = validators
	st, err := state_native.InitializeFromProtoCapella(spb)
	require.NoError(t, err)

	signedChanges := make([]*eth.SignedBLSToExecutionChange, numValidators)
	for i, message := range blsChanges {
		signature, err := signing.ComputeDomainAndSign(st, time.CurrentEpoch(st), message, params.BeaconConfig().DomainBLSToExecutionChange, privKeys[i])
		require.NoError(t, err)

		signed := &eth.SignedBLSToExecutionChange{
			Message:   message,
			Signature: signature,
		}
		signedChanges[i] = signed
	}

	t.Run("empty pool", func(t *testing.T) {
		pool := NewPool()
		changes, err := pool.BLSToExecChangesForInclusion(st)
		require.NoError(t, err)
		assert.Equal(t, 0, len(changes))
	})
	t.Run("Less than MaxBlsToExecutionChanges in pool", func(t *testing.T) {
		pool := NewPool()
		for i := uint64(0); i < params.BeaconConfig().MaxBlsToExecutionChanges-1; i++ {
			pool.InsertBLSToExecChange(signedChanges[i])
		}
		changes, err := pool.BLSToExecChangesForInclusion(st)
		require.NoError(t, err)
		assert.Equal(t, int(params.BeaconConfig().MaxBlsToExecutionChanges)-1, len(changes))
	})
	t.Run("MaxBlsToExecutionChanges in pool", func(t *testing.T) {
		pool := NewPool()
		for i := uint64(0); i < params.BeaconConfig().MaxBlsToExecutionChanges; i++ {
			pool.InsertBLSToExecChange(signedChanges[i])
		}
		changes, err := pool.BLSToExecChangesForInclusion(st)
		require.NoError(t, err)
		assert.Equal(t, int(params.BeaconConfig().MaxBlsToExecutionChanges), len(changes))
	})
	t.Run("more than MaxBlsToExecutionChanges in pool", func(t *testing.T) {
		pool := NewPool()
		for i := uint64(0); i < numValidators; i++ {
			pool.InsertBLSToExecChange(signedChanges[i])
		}
		changes, err := pool.BLSToExecChangesForInclusion(st)
		require.NoError(t, err)
		// We want FIFO semantics, which means validator with index 16 shouldn't be returned
		assert.Equal(t, int(params.BeaconConfig().MaxBlsToExecutionChanges), len(changes))
		for _, ch := range changes {
			assert.NotEqual(t, types.ValidatorIndex(16), ch.Message.ValidatorIndex)
		}
	})
	t.Run("One Bad change", func(t *testing.T) {
		pool := NewPool()
<<<<<<< HEAD
=======
		saveByte := signedChanges[1].Message.FromBlsPubkey[5]
>>>>>>> fa01ee5e
		signedChanges[1].Message.FromBlsPubkey[5] = 0xff
		for i := uint64(0); i < numValidators; i++ {
			pool.InsertBLSToExecChange(signedChanges[i])
		}
		changes, err := pool.BLSToExecChangesForInclusion(st)
		require.NoError(t, err)
		assert.Equal(t, int(params.BeaconConfig().MaxBlsToExecutionChanges), len(changes))
		assert.Equal(t, types.ValidatorIndex(2), changes[1].Message.ValidatorIndex)
<<<<<<< HEAD
=======
		signedChanges[1].Message.FromBlsPubkey[5] = saveByte
>>>>>>> fa01ee5e
	})
	t.Run("One Bad Signature", func(t *testing.T) {
		pool := NewPool()
		copy(signedChanges[1].Signature, signedChanges[2].Signature)
		for i := uint64(0); i < numValidators; i++ {
			pool.InsertBLSToExecChange(signedChanges[i])
		}
		changes, err := pool.BLSToExecChangesForInclusion(st)
		require.NoError(t, err)
		assert.Equal(t, int(params.BeaconConfig().MaxBlsToExecutionChanges)-1, len(changes))
		assert.Equal(t, types.ValidatorIndex(2), changes[1].Message.ValidatorIndex)
	})
}

func TestInsertBLSToExecChange(t *testing.T) {
	t.Run("empty pool", func(t *testing.T) {
		pool := NewPool()
		change := &eth.SignedBLSToExecutionChange{
			Message: &eth.BLSToExecutionChange{
				ValidatorIndex: types.ValidatorIndex(0),
			},
		}
		pool.InsertBLSToExecChange(change)
		require.Equal(t, 1, pool.pending.Len())
		require.Equal(t, 1, len(pool.m))
		n, ok := pool.m[0]
		require.Equal(t, true, ok)
		v, err := n.Value()
		require.NoError(t, err)
		assert.DeepEqual(t, change, v)
	})
	t.Run("item in pool", func(t *testing.T) {
		pool := NewPool()
		old := &eth.SignedBLSToExecutionChange{
			Message: &eth.BLSToExecutionChange{
				ValidatorIndex: types.ValidatorIndex(0),
			},
		}
		change := &eth.SignedBLSToExecutionChange{
			Message: &eth.BLSToExecutionChange{
				ValidatorIndex: types.ValidatorIndex(1),
			},
		}
		pool.InsertBLSToExecChange(old)
		pool.InsertBLSToExecChange(change)
		require.Equal(t, 2, pool.pending.Len())
		require.Equal(t, 2, len(pool.m))
		n, ok := pool.m[0]
		require.Equal(t, true, ok)
		v, err := n.Value()
		require.NoError(t, err)
		assert.DeepEqual(t, old, v)
		n, ok = pool.m[1]
		require.Equal(t, true, ok)
		v, err = n.Value()
		require.NoError(t, err)
		assert.DeepEqual(t, change, v)
	})
	t.Run("validator index already exists", func(t *testing.T) {
		pool := NewPool()
		old := &eth.SignedBLSToExecutionChange{
			Message: &eth.BLSToExecutionChange{
				ValidatorIndex: types.ValidatorIndex(0),
			},
			Signature: []byte("old"),
		}
		change := &eth.SignedBLSToExecutionChange{
			Message: &eth.BLSToExecutionChange{
				ValidatorIndex: types.ValidatorIndex(0),
			},
			Signature: []byte("change"),
		}
		pool.InsertBLSToExecChange(old)
		pool.InsertBLSToExecChange(change)
		assert.Equal(t, 1, pool.pending.Len())
		require.Equal(t, 1, len(pool.m))
		n, ok := pool.m[0]
		require.Equal(t, true, ok)
		v, err := n.Value()
		require.NoError(t, err)
		assert.DeepEqual(t, old, v)
	})
}

func TestMarkIncluded(t *testing.T) {
	t.Run("one element in pool", func(t *testing.T) {
		pool := NewPool()
		change := &eth.SignedBLSToExecutionChange{
			Message: &eth.BLSToExecutionChange{
				ValidatorIndex: types.ValidatorIndex(0),
			}}
		pool.InsertBLSToExecChange(change)
		require.NoError(t, pool.MarkIncluded(change))
		assert.Equal(t, 0, pool.pending.Len())
		_, ok := pool.m[0]
		assert.Equal(t, false, ok)
	})
	t.Run("first of multiple elements", func(t *testing.T) {
		pool := NewPool()
		first := &eth.SignedBLSToExecutionChange{
			Message: &eth.BLSToExecutionChange{
				ValidatorIndex: types.ValidatorIndex(0),
			}}
		second := &eth.SignedBLSToExecutionChange{
			Message: &eth.BLSToExecutionChange{
				ValidatorIndex: types.ValidatorIndex(1),
			}}
		third := &eth.SignedBLSToExecutionChange{
			Message: &eth.BLSToExecutionChange{
				ValidatorIndex: types.ValidatorIndex(2),
			}}
		pool.InsertBLSToExecChange(first)
		pool.InsertBLSToExecChange(second)
		pool.InsertBLSToExecChange(third)
		require.NoError(t, pool.MarkIncluded(first))
		require.Equal(t, 2, pool.pending.Len())
		_, ok := pool.m[0]
		assert.Equal(t, false, ok)
	})
	t.Run("last of multiple elements", func(t *testing.T) {
		pool := NewPool()
		first := &eth.SignedBLSToExecutionChange{
			Message: &eth.BLSToExecutionChange{
				ValidatorIndex: types.ValidatorIndex(0),
			}}
		second := &eth.SignedBLSToExecutionChange{
			Message: &eth.BLSToExecutionChange{
				ValidatorIndex: types.ValidatorIndex(1),
			}}
		third := &eth.SignedBLSToExecutionChange{
			Message: &eth.BLSToExecutionChange{
				ValidatorIndex: types.ValidatorIndex(2),
			}}
		pool.InsertBLSToExecChange(first)
		pool.InsertBLSToExecChange(second)
		pool.InsertBLSToExecChange(third)
		require.NoError(t, pool.MarkIncluded(third))
		require.Equal(t, 2, pool.pending.Len())
		_, ok := pool.m[2]
		assert.Equal(t, false, ok)
	})
	t.Run("in the middle of multiple elements", func(t *testing.T) {
		pool := NewPool()
		first := &eth.SignedBLSToExecutionChange{
			Message: &eth.BLSToExecutionChange{
				ValidatorIndex: types.ValidatorIndex(0),
			}}
		second := &eth.SignedBLSToExecutionChange{
			Message: &eth.BLSToExecutionChange{
				ValidatorIndex: types.ValidatorIndex(1),
			}}
		third := &eth.SignedBLSToExecutionChange{
			Message: &eth.BLSToExecutionChange{
				ValidatorIndex: types.ValidatorIndex(2),
			}}
		pool.InsertBLSToExecChange(first)
		pool.InsertBLSToExecChange(second)
		pool.InsertBLSToExecChange(third)
		require.NoError(t, pool.MarkIncluded(second))
		require.Equal(t, 2, pool.pending.Len())
		_, ok := pool.m[1]
		assert.Equal(t, false, ok)
	})
	t.Run("not in pool", func(t *testing.T) {
		pool := NewPool()
		first := &eth.SignedBLSToExecutionChange{
			Message: &eth.BLSToExecutionChange{
				ValidatorIndex: types.ValidatorIndex(0),
			}}
		second := &eth.SignedBLSToExecutionChange{
			Message: &eth.BLSToExecutionChange{
				ValidatorIndex: types.ValidatorIndex(1),
			}}
		change := &eth.SignedBLSToExecutionChange{
			Message: &eth.BLSToExecutionChange{
				ValidatorIndex: types.ValidatorIndex(2),
			}}
		pool.InsertBLSToExecChange(first)
		pool.InsertBLSToExecChange(second)
		require.NoError(t, pool.MarkIncluded(change))
		require.Equal(t, 2, pool.pending.Len())
		_, ok := pool.m[0]
		require.Equal(t, true, ok)
		assert.NotNil(t, pool.m[0])
		_, ok = pool.m[1]
		require.Equal(t, true, ok)
		assert.NotNil(t, pool.m[1])
	})
}

func TestValidatorExists(t *testing.T) {
	t.Run("no validators in pool", func(t *testing.T) {
		pool := NewPool()
		assert.Equal(t, false, pool.ValidatorExists(0))
	})
	t.Run("validator added to pool", func(t *testing.T) {
		pool := NewPool()
		change := &eth.SignedBLSToExecutionChange{
			Message: &eth.BLSToExecutionChange{
				ValidatorIndex: types.ValidatorIndex(0),
			}}
		pool.InsertBLSToExecChange(change)
		assert.Equal(t, true, pool.ValidatorExists(0))
	})
	t.Run("multiple validators added to pool", func(t *testing.T) {
		pool := NewPool()
		change := &eth.SignedBLSToExecutionChange{
			Message: &eth.BLSToExecutionChange{
				ValidatorIndex: types.ValidatorIndex(0),
			}}
		pool.InsertBLSToExecChange(change)
		change = &eth.SignedBLSToExecutionChange{
			Message: &eth.BLSToExecutionChange{
				ValidatorIndex: types.ValidatorIndex(10),
			}}
		pool.InsertBLSToExecChange(change)
		change = &eth.SignedBLSToExecutionChange{
			Message: &eth.BLSToExecutionChange{
				ValidatorIndex: types.ValidatorIndex(30),
			}}
		pool.InsertBLSToExecChange(change)

		assert.Equal(t, true, pool.ValidatorExists(0))
		assert.Equal(t, true, pool.ValidatorExists(10))
		assert.Equal(t, true, pool.ValidatorExists(30))
	})
	t.Run("validator added and then removed", func(t *testing.T) {
		pool := NewPool()
		change := &eth.SignedBLSToExecutionChange{
			Message: &eth.BLSToExecutionChange{
				ValidatorIndex: types.ValidatorIndex(0),
			}}
		pool.InsertBLSToExecChange(change)
		require.NoError(t, pool.MarkIncluded(change))
		assert.Equal(t, false, pool.ValidatorExists(0))
	})
	t.Run("multiple validators added to pool and removed", func(t *testing.T) {
		pool := NewPool()
		firstChange := &eth.SignedBLSToExecutionChange{
			Message: &eth.BLSToExecutionChange{
				ValidatorIndex: types.ValidatorIndex(0),
			}}
		pool.InsertBLSToExecChange(firstChange)
		secondChange := &eth.SignedBLSToExecutionChange{
			Message: &eth.BLSToExecutionChange{
				ValidatorIndex: types.ValidatorIndex(10),
			}}
		pool.InsertBLSToExecChange(secondChange)
		thirdChange := &eth.SignedBLSToExecutionChange{
			Message: &eth.BLSToExecutionChange{
				ValidatorIndex: types.ValidatorIndex(30),
			}}
		pool.InsertBLSToExecChange(thirdChange)

		assert.NoError(t, pool.MarkIncluded(firstChange))
		assert.NoError(t, pool.MarkIncluded(thirdChange))

		assert.Equal(t, false, pool.ValidatorExists(0))
		assert.Equal(t, true, pool.ValidatorExists(10))
		assert.Equal(t, false, pool.ValidatorExists(30))
	})
}<|MERGE_RESOLUTION|>--- conflicted
+++ resolved
@@ -135,10 +135,7 @@
 	})
 	t.Run("One Bad change", func(t *testing.T) {
 		pool := NewPool()
-<<<<<<< HEAD
-=======
 		saveByte := signedChanges[1].Message.FromBlsPubkey[5]
->>>>>>> fa01ee5e
 		signedChanges[1].Message.FromBlsPubkey[5] = 0xff
 		for i := uint64(0); i < numValidators; i++ {
 			pool.InsertBLSToExecChange(signedChanges[i])
@@ -147,10 +144,7 @@
 		require.NoError(t, err)
 		assert.Equal(t, int(params.BeaconConfig().MaxBlsToExecutionChanges), len(changes))
 		assert.Equal(t, types.ValidatorIndex(2), changes[1].Message.ValidatorIndex)
-<<<<<<< HEAD
-=======
 		signedChanges[1].Message.FromBlsPubkey[5] = saveByte
->>>>>>> fa01ee5e
 	})
 	t.Run("One Bad Signature", func(t *testing.T) {
 		pool := NewPool()
