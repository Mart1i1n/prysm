package p2p

import (
	"github.com/prysmaticlabs/prysm/config/params"
	"github.com/prysmaticlabs/prysm/time/slots"
)

// A background routine which listens for new and upcoming forks and
// updates the node's discovery service to reflect any new fork version
// changes.
func (s *Service) forkWatcher() {
	slotTicker := slots.NewSlotTicker(s.genesisTime, params.BeaconConfig().SecondsPerSlot)
	for {
		select {
		case currSlot := <-slotTicker.C():
<<<<<<< HEAD
			currEpoch := slots.ToEpoch(currSlot)
			if currEpoch == params.BeaconConfig().AltairForkEpoch {
=======
			currEpoch := core.SlotToEpoch(currSlot)
			if currEpoch == params.BeaconConfig().AltairForkEpoch ||
				currEpoch == params.BeaconConfig().MergeForkEpoch {
>>>>>>> 56db6968
				// If we are in the fork epoch, we update our enr with
				// the updated fork digest. These repeatedly does
				// this over the epoch, which might be slightly wasteful
				// but is fine nonetheless.
				_, err := addForkEntry(s.dv5Listener.LocalNode(), s.genesisTime, s.genesisValidatorsRoot)
				if err != nil {
					log.WithError(err).Error("Could not add fork entry")
				}
			}
		case <-s.ctx.Done():
			log.Debug("Context closed, exiting goroutine")
			slotTicker.Done()
			return
		}
	}
}<|MERGE_RESOLUTION|>--- conflicted
+++ resolved
@@ -13,14 +13,9 @@
 	for {
 		select {
 		case currSlot := <-slotTicker.C():
-<<<<<<< HEAD
 			currEpoch := slots.ToEpoch(currSlot)
-			if currEpoch == params.BeaconConfig().AltairForkEpoch {
-=======
-			currEpoch := core.SlotToEpoch(currSlot)
 			if currEpoch == params.BeaconConfig().AltairForkEpoch ||
 				currEpoch == params.BeaconConfig().MergeForkEpoch {
->>>>>>> 56db6968
 				// If we are in the fork epoch, we update our enr with
 				// the updated fork digest. These repeatedly does
 				// this over the epoch, which might be slightly wasteful
