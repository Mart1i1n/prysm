--- conflicted
+++ resolved
@@ -38,7 +38,6 @@
 	logTest "github.com/sirupsen/logrus/hooks/test"
 )
 
-<<<<<<< HEAD
 type mockBeaconNode struct {
 	stateFeed *event.Feed
 }
@@ -80,8 +79,6 @@
 
 var _ p2p.Broadcaster = (*mockBroadcaster)(nil)
 
-=======
->>>>>>> 4bd7e8ae
 func setupBeaconChain(t *testing.T, beaconDB db.Database) *Service {
 	ctx := context.Background()
 	var web3Service *execution.Service
