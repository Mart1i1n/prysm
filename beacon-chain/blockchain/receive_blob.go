package blockchain

import (
	"context"

	"github.com/prysmaticlabs/prysm/v4/consensus-types/blocks"
)

// SendNewBlobEvent sends a message to the BlobNotifier channel that the blob
// for the blocroot `root` is ready in the database
func (s *Service) sendNewBlobEvent(root [32]byte, index uint64) {
	s.blobNotifiers.notifyIndex(root, index)
}

// ReceiveBlob saves the blob to database and sends the new event
<<<<<<< HEAD
func (s *Service) ReceiveBlob(ctx context.Context, b blocks.ROBlob) error {
	// TODO: Fix DB methods to enable saving new blob sidecar format
	//if err := s.cfg.BeaconDB.SaveBlobSidecar(ctx, []*ethpb.DeprecatedBlobSidecar{b}); err != nil {
	//	return err
	//}
=======
func (s *Service) ReceiveBlob(ctx context.Context, b blocks.VerifiedROBlob) error {
	if err := s.blobStorage.Save(b); err != nil {
		return err
	}
>>>>>>> 52f1b3f9

	s.sendNewBlobEvent(b.BlockRoot(), b.Index)
	return nil
}<|MERGE_RESOLUTION|>--- conflicted
+++ resolved
@@ -7,24 +7,16 @@
 )
 
 // SendNewBlobEvent sends a message to the BlobNotifier channel that the blob
-// for the blocroot `root` is ready in the database
+// for the block root `root` is ready in the database
 func (s *Service) sendNewBlobEvent(root [32]byte, index uint64) {
 	s.blobNotifiers.notifyIndex(root, index)
 }
 
 // ReceiveBlob saves the blob to database and sends the new event
-<<<<<<< HEAD
-func (s *Service) ReceiveBlob(ctx context.Context, b blocks.ROBlob) error {
-	// TODO: Fix DB methods to enable saving new blob sidecar format
-	//if err := s.cfg.BeaconDB.SaveBlobSidecar(ctx, []*ethpb.DeprecatedBlobSidecar{b}); err != nil {
-	//	return err
-	//}
-=======
 func (s *Service) ReceiveBlob(ctx context.Context, b blocks.VerifiedROBlob) error {
 	if err := s.blobStorage.Save(b); err != nil {
 		return err
 	}
->>>>>>> 52f1b3f9
 
 	s.sendNewBlobEvent(b.BlockRoot(), b.Index)
 	return nil
