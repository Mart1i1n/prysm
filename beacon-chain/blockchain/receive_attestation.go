package blockchain

import (
	"bytes"
	"context"
	"fmt"
	"time"

	"github.com/pkg/errors"
	"github.com/prysmaticlabs/prysm/beacon-chain/core"
	"github.com/prysmaticlabs/prysm/beacon-chain/core/feed"
	"github.com/prysmaticlabs/prysm/beacon-chain/core/helpers"
	"github.com/prysmaticlabs/prysm/beacon-chain/state"
	"github.com/prysmaticlabs/prysm/config/params"
	"github.com/prysmaticlabs/prysm/encoding/bytesutil"
	ethpb "github.com/prysmaticlabs/prysm/proto/prysm/v1alpha1"
	"github.com/prysmaticlabs/prysm/time/slots"
	"github.com/sirupsen/logrus"
	"go.opencensus.io/trace"
)

<<<<<<< HEAD
// AttestationStateFetcher is able to retrieve a beacon state for an attestation
// target checkpoint, useful for verifying attestation signatures.
type AttestationStateFetcher interface {
	AttestationTargetState(ctx context.Context, attTarget *ethpb.Checkpoint) (state.BeaconState, error)
=======
// AttestationStateFetcher allows for retrieving a beacon state corresponding to the block
// root of an attestation's target checkpoint.
type AttestationStateFetcher interface {
	AttestationTargetState(ctx context.Context, target *ethpb.Checkpoint) (state.BeaconState, error)
>>>>>>> 57f965df
}

// AttestationReceiver interface defines the methods of chain service receive and processing new attestations.
type AttestationReceiver interface {
	AttestationStateFetcher
	ReceiveAttestationNoPubsub(ctx context.Context, att *ethpb.Attestation) error
	VerifyLmdFfgConsistency(ctx context.Context, att *ethpb.Attestation) error
	VerifyFinalizedConsistency(ctx context.Context, root []byte) error
}

// ReceiveAttestationNoPubsub is a function that defines the operations that are performed on
// attestation that is received from regular sync. The operations consist of:
//  1. Validate attestation, update validator's latest vote
//  2. Apply fork choice to the processed attestation
//  3. Save latest head info
func (s *Service) ReceiveAttestationNoPubsub(ctx context.Context, att *ethpb.Attestation) error {
	ctx, span := trace.StartSpan(ctx, "beacon-chain.blockchain.ReceiveAttestationNoPubsub")
	defer span.End()

	if err := s.onAttestation(ctx, att); err != nil {
		return errors.Wrap(err, "could not process attestation")
	}

	return nil
}

// AttestationTargetState returns the pre state of attestation.
<<<<<<< HEAD
func (s *Service) AttestationTargetState(ctx context.Context, attTarget *ethpb.Checkpoint) (state.BeaconState, error) {
	ss, err := core.StartSlot(attTarget.Epoch)
=======
func (s *Service) AttestationTargetState(ctx context.Context, target *ethpb.Checkpoint) (state.BeaconState, error) {
	ss, err := core.StartSlot(target.Epoch)
>>>>>>> 57f965df
	if err != nil {
		return nil, err
	}
	if err := core.ValidateSlotClock(ss, uint64(s.genesisTime.Unix())); err != nil {
		return nil, err
	}
<<<<<<< HEAD
	return s.getAttPreState(ctx, attTarget)
=======
	return s.getAttPreState(ctx, target)
>>>>>>> 57f965df
}

// VerifyLmdFfgConsistency verifies that attestation's LMD and FFG votes are consistency to each other.
func (s *Service) VerifyLmdFfgConsistency(ctx context.Context, a *ethpb.Attestation) error {
	targetSlot, err := core.StartSlot(a.Data.Target.Epoch)
	if err != nil {
		return err
	}
	r, err := s.ancestor(ctx, a.Data.BeaconBlockRoot, targetSlot)
	if err != nil {
		return err
	}
	if !bytes.Equal(a.Data.Target.Root, r) {
		return errors.New("FFG and LMD votes are not consistent")
	}
	return nil
}

// VerifyFinalizedConsistency verifies input root is consistent with finalized store.
// When the input root is not be consistent with finalized store then we know it is not
// on the finalized check point that leads to current canonical chain and should be rejected accordingly.
func (s *Service) VerifyFinalizedConsistency(ctx context.Context, root []byte) error {
	// A canonical root implies the root to has an ancestor that aligns with finalized check point.
	// In this case, we could exit early to save on additional computation.
	if s.cfg.ForkChoiceStore.IsCanonical(bytesutil.ToBytes32(root)) {
		return nil
	}

	f := s.FinalizedCheckpt()
	ss, err := core.StartSlot(f.Epoch)
	if err != nil {
		return err
	}
	r, err := s.ancestor(ctx, root, ss)
	if err != nil {
		return err
	}
	if !bytes.Equal(f.Root, r) {
		return errors.New("Root and finalized store are not consistent")
	}

	return nil
}

// This routine processes fork choice attestations from the pool to account for validator votes and fork choice.
func (s *Service) processAttestationsRoutine(subscribedToStateEvents chan<- struct{}) {
	// Wait for state to be initialized.
	stateChannel := make(chan *feed.Event, 1)
	stateSub := s.cfg.StateNotifier.StateFeed().Subscribe(stateChannel)
	subscribedToStateEvents <- struct{}{}
	<-stateChannel
	stateSub.Unsubscribe()

	if s.genesisTime.IsZero() {
		log.Warn("ProcessAttestations routine waiting for genesis time")
		for s.genesisTime.IsZero() {
			time.Sleep(1 * time.Second)
		}
		log.Warn("Genesis time received, now available to process attestations")
	}

	st := slots.NewSlotTicker(s.genesisTime, params.BeaconConfig().SecondsPerSlot)
	for {
		select {
		case <-s.ctx.Done():
			return
		case <-st.C():
			// Continue when there's no fork choice attestation, there's nothing to process and update head.
			// This covers the condition when the node is still initial syncing to the head of the chain.
			if s.cfg.AttPool.ForkchoiceAttestationCount() == 0 {
				continue
			}
			s.processAttestations(s.ctx)
			if err := s.updateHead(s.ctx, s.getJustifiedBalances()); err != nil {
				log.Warnf("Resolving fork due to new attestation: %v", err)
			}
		}
	}
}

// This processes fork choice attestations from the pool to account for validator votes and fork choice.
func (s *Service) processAttestations(ctx context.Context) {
	atts := s.cfg.AttPool.ForkchoiceAttestations()
	for _, a := range atts {
		// Based on the spec, don't process the attestation until the subsequent slot.
		// This delays consideration in the fork choice until their slot is in the past.
		// https://github.com/ethereum/consensus-specs/blob/dev/specs/phase0/fork-choice.md#validate_on_attestation
		nextSlot := a.Data.Slot + 1
		if err := core.VerifySlotTime(uint64(s.genesisTime.Unix()), nextSlot, params.BeaconNetworkConfig().MaximumGossipClockDisparity); err != nil {
			continue
		}

		hasState := s.cfg.BeaconDB.HasStateSummary(ctx, bytesutil.ToBytes32(a.Data.BeaconBlockRoot))
		hasBlock := s.hasBlock(ctx, bytesutil.ToBytes32(a.Data.BeaconBlockRoot))
		if !(hasState && hasBlock) {
			continue
		}

		if err := s.cfg.AttPool.DeleteForkchoiceAttestation(a); err != nil {
			log.WithError(err).Error("Could not delete fork choice attestation in pool")
		}

		if !helpers.VerifyCheckpointEpoch(a.Data.Target, s.genesisTime) {
			continue
		}

		if err := s.ReceiveAttestationNoPubsub(ctx, a); err != nil {
			log.WithFields(logrus.Fields{
				"slot":             a.Data.Slot,
				"committeeIndex":   a.Data.CommitteeIndex,
				"beaconBlockRoot":  fmt.Sprintf("%#x", bytesutil.Trunc(a.Data.BeaconBlockRoot)),
				"targetRoot":       fmt.Sprintf("%#x", bytesutil.Trunc(a.Data.Target.Root)),
				"aggregationCount": a.AggregationBits.Count(),
			}).WithError(err).Warn("Could not process attestation for fork choice")
		}
	}
}<|MERGE_RESOLUTION|>--- conflicted
+++ resolved
@@ -19,17 +19,10 @@
 	"go.opencensus.io/trace"
 )
 
-<<<<<<< HEAD
-// AttestationStateFetcher is able to retrieve a beacon state for an attestation
-// target checkpoint, useful for verifying attestation signatures.
-type AttestationStateFetcher interface {
-	AttestationTargetState(ctx context.Context, attTarget *ethpb.Checkpoint) (state.BeaconState, error)
-=======
 // AttestationStateFetcher allows for retrieving a beacon state corresponding to the block
 // root of an attestation's target checkpoint.
 type AttestationStateFetcher interface {
 	AttestationTargetState(ctx context.Context, target *ethpb.Checkpoint) (state.BeaconState, error)
->>>>>>> 57f965df
 }
 
 // AttestationReceiver interface defines the methods of chain service receive and processing new attestations.
@@ -57,24 +50,15 @@
 }
 
 // AttestationTargetState returns the pre state of attestation.
-<<<<<<< HEAD
-func (s *Service) AttestationTargetState(ctx context.Context, attTarget *ethpb.Checkpoint) (state.BeaconState, error) {
-	ss, err := core.StartSlot(attTarget.Epoch)
-=======
 func (s *Service) AttestationTargetState(ctx context.Context, target *ethpb.Checkpoint) (state.BeaconState, error) {
 	ss, err := core.StartSlot(target.Epoch)
->>>>>>> 57f965df
 	if err != nil {
 		return nil, err
 	}
 	if err := core.ValidateSlotClock(ss, uint64(s.genesisTime.Unix())); err != nil {
 		return nil, err
 	}
-<<<<<<< HEAD
-	return s.getAttPreState(ctx, attTarget)
-=======
 	return s.getAttPreState(ctx, target)
->>>>>>> 57f965df
 }
 
 // VerifyLmdFfgConsistency verifies that attestation's LMD and FFG votes are consistency to each other.
