--- conflicted
+++ resolved
@@ -201,10 +201,6 @@
 	if err := s.updateHead(ctx, balances); err != nil {
 		log.WithError(err).Warn("Could not update head")
 	}
-<<<<<<< HEAD
-
-=======
->>>>>>> f6eed745
 	if _, err := s.notifyForkchoiceUpdate(ctx, s.headBlock().Block(), bytesutil.ToBytes32(finalized.Root)); err != nil {
 		return err
 	}
@@ -386,13 +382,9 @@
 	if err := s.insertBlockToForkChoiceStore(ctx, b, blockRoot, fCheckpoint, jCheckpoint, optimistic); err != nil {
 		return err
 	}
-<<<<<<< HEAD
 	if _, err := s.notifyForkchoiceUpdate(ctx, b, bytesutil.ToBytes32(fCheckpoint.Root)); err != nil {
 		return err
 	}
-=======
-
->>>>>>> f6eed745
 	if err := s.cfg.BeaconDB.SaveStateSummary(ctx, &ethpb.StateSummary{
 		Slot: signed.Block().Slot(),
 		Root: blockRoot[:],
