--- conflicted
+++ resolved
@@ -87,11 +87,7 @@
 
 	if st.Version() == version.Phase0 {
 		attestationProcessor = blocks.ProcessAttestationNoVerifySignature
-<<<<<<< HEAD
-	case version.Altair, version.Bellatrix, version.Capella:
-=======
 	} else if st.Version() >= version.Altair {
->>>>>>> 51601716
 		// Use a wrapper here, as go needs strong typing for the function signature.
 		attestationProcessor = func(ctx context.Context, st state.BeaconState, attestation *ethpb.Attestation) (state.BeaconState, error) {
 			totalBalance, err := helpers.TotalActiveBalance(st)
