package rewards

import (
	"bytes"
	"context"
	"encoding/json"
	"fmt"
	"net/http"
	"net/http/httptest"
	"strconv"
	"strings"
	"testing"

	"github.com/prysmaticlabs/go-bitfield"
	mock "github.com/prysmaticlabs/prysm/v4/beacon-chain/blockchain/testing"
	"github.com/prysmaticlabs/prysm/v4/beacon-chain/core/altair"
	"github.com/prysmaticlabs/prysm/v4/beacon-chain/core/helpers"
	"github.com/prysmaticlabs/prysm/v4/beacon-chain/core/signing"
	"github.com/prysmaticlabs/prysm/v4/beacon-chain/rpc/testutil"
	"github.com/prysmaticlabs/prysm/v4/beacon-chain/state"
	mockstategen "github.com/prysmaticlabs/prysm/v4/beacon-chain/state/stategen/mock"
	fieldparams "github.com/prysmaticlabs/prysm/v4/config/fieldparams"
	"github.com/prysmaticlabs/prysm/v4/config/params"
	"github.com/prysmaticlabs/prysm/v4/consensus-types/blocks"
	"github.com/prysmaticlabs/prysm/v4/consensus-types/interfaces"
	"github.com/prysmaticlabs/prysm/v4/consensus-types/primitives"
	"github.com/prysmaticlabs/prysm/v4/crypto/bls"
	"github.com/prysmaticlabs/prysm/v4/crypto/bls/blst"
	"github.com/prysmaticlabs/prysm/v4/encoding/bytesutil"
	http2 "github.com/prysmaticlabs/prysm/v4/network/http"
	eth "github.com/prysmaticlabs/prysm/v4/proto/prysm/v1alpha1"
	"github.com/prysmaticlabs/prysm/v4/testing/assert"
	"github.com/prysmaticlabs/prysm/v4/testing/require"
	"github.com/prysmaticlabs/prysm/v4/testing/util"
)

func TestBlockRewards(t *testing.T) {
	helpers.ClearCache()

	valCount := 64

	st, err := util.NewBeaconStateCapella()
	require.NoError(t, st.SetSlot(1))
	require.NoError(t, err)
	validators := make([]*eth.Validator, 0, valCount)
	balances := make([]uint64, 0, valCount)
	secretKeys := make([]bls.SecretKey, 0, valCount)
	for i := 0; i < valCount; i++ {
		blsKey, err := bls.RandKey()
		require.NoError(t, err)
		secretKeys = append(secretKeys, blsKey)
		validators = append(validators, &eth.Validator{
			PublicKey:         blsKey.PublicKey().Marshal(),
			ExitEpoch:         params.BeaconConfig().FarFutureEpoch,
			WithdrawableEpoch: params.BeaconConfig().FarFutureEpoch,
			EffectiveBalance:  params.BeaconConfig().MaxEffectiveBalance,
		})
		balances = append(balances, params.BeaconConfig().MaxEffectiveBalance)
	}
	require.NoError(t, st.SetValidators(validators))
	require.NoError(t, st.SetBalances(balances))
	require.NoError(t, st.SetCurrentParticipationBits(make([]byte, valCount)))
	syncCommittee, err := altair.NextSyncCommittee(context.Background(), st)
	require.NoError(t, err)
	require.NoError(t, st.SetCurrentSyncCommittee(syncCommittee))
	slot0bRoot := bytesutil.PadTo([]byte("slot0root"), 32)
	bRoots := make([][]byte, fieldparams.BlockRootsLength)
	bRoots[0] = slot0bRoot
	require.NoError(t, st.SetBlockRoots(bRoots))

	b := util.HydrateSignedBeaconBlockCapella(util.NewBeaconBlockCapella())
	b.Block.Slot = 2
	// we have to set the proposer index to the value that will be randomly chosen (fortunately it's deterministic)
	b.Block.ProposerIndex = 12
	b.Block.Body.Attestations = []*eth.Attestation{
		{
			AggregationBits: bitfield.Bitlist{0b00000111},
			Data:            util.HydrateAttestationData(&eth.AttestationData{}),
			Signature:       make([]byte, fieldparams.BLSSignatureLength),
		},
		{
			AggregationBits: bitfield.Bitlist{0b00000111},
			Data:            util.HydrateAttestationData(&eth.AttestationData{}),
			Signature:       make([]byte, fieldparams.BLSSignatureLength),
		},
	}
	attData1 := util.HydrateAttestationData(&eth.AttestationData{BeaconBlockRoot: bytesutil.PadTo([]byte("root1"), 32)})
	attData2 := util.HydrateAttestationData(&eth.AttestationData{BeaconBlockRoot: bytesutil.PadTo([]byte("root2"), 32)})
	domain, err := signing.Domain(st.Fork(), 0, params.BeaconConfig().DomainBeaconAttester, st.GenesisValidatorsRoot())
	require.NoError(t, err)
	sigRoot1, err := signing.ComputeSigningRoot(attData1, domain)
	require.NoError(t, err)
	sigRoot2, err := signing.ComputeSigningRoot(attData2, domain)
	require.NoError(t, err)
	b.Block.Body.AttesterSlashings = []*eth.AttesterSlashing{
		{
			Attestation_1: &eth.IndexedAttestation{
				AttestingIndices: []uint64{0},
				Data:             attData1,
				Signature:        secretKeys[0].Sign(sigRoot1[:]).Marshal(),
			},
			Attestation_2: &eth.IndexedAttestation{
				AttestingIndices: []uint64{0},
				Data:             attData2,
				Signature:        secretKeys[0].Sign(sigRoot2[:]).Marshal(),
			},
		},
	}
	header1 := &eth.BeaconBlockHeader{
		Slot:          0,
		ProposerIndex: 1,
		ParentRoot:    bytesutil.PadTo([]byte("root1"), 32),
		StateRoot:     bytesutil.PadTo([]byte("root1"), 32),
		BodyRoot:      bytesutil.PadTo([]byte("root1"), 32),
	}
	header2 := &eth.BeaconBlockHeader{
		Slot:          0,
		ProposerIndex: 1,
		ParentRoot:    bytesutil.PadTo([]byte("root2"), 32),
		StateRoot:     bytesutil.PadTo([]byte("root2"), 32),
		BodyRoot:      bytesutil.PadTo([]byte("root2"), 32),
	}
	domain, err = signing.Domain(st.Fork(), 0, params.BeaconConfig().DomainBeaconProposer, st.GenesisValidatorsRoot())
	require.NoError(t, err)
	sigRoot1, err = signing.ComputeSigningRoot(header1, domain)
	require.NoError(t, err)
	sigRoot2, err = signing.ComputeSigningRoot(header2, domain)
	require.NoError(t, err)
	b.Block.Body.ProposerSlashings = []*eth.ProposerSlashing{
		{
			Header_1: &eth.SignedBeaconBlockHeader{
				Header:    header1,
				Signature: secretKeys[1].Sign(sigRoot1[:]).Marshal(),
			},
			Header_2: &eth.SignedBeaconBlockHeader{
				Header:    header2,
				Signature: secretKeys[1].Sign(sigRoot2[:]).Marshal(),
			},
		},
	}
	scBits := bitfield.NewBitvector512()
	scBits.SetBitAt(10, true)
	scBits.SetBitAt(100, true)
	domain, err = signing.Domain(st.Fork(), 0, params.BeaconConfig().DomainSyncCommittee, st.GenesisValidatorsRoot())
	require.NoError(t, err)
	sszBytes := primitives.SSZBytes(slot0bRoot)
	r, err := signing.ComputeSigningRoot(&sszBytes, domain)
	require.NoError(t, err)
	// Bits set in sync committee bits determine which validators will be treated as participating in sync committee.
	// These validators have to sign the message.
	sig1, err := blst.SignatureFromBytes(secretKeys[47].Sign(r[:]).Marshal())
	require.NoError(t, err)
	sig2, err := blst.SignatureFromBytes(secretKeys[19].Sign(r[:]).Marshal())
	require.NoError(t, err)
	aggSig := bls.AggregateSignatures([]bls.Signature{sig1, sig2}).Marshal()
	b.Block.Body.SyncAggregate = &eth.SyncAggregate{SyncCommitteeBits: scBits, SyncCommitteeSignature: aggSig}

	sbb, err := blocks.NewSignedBeaconBlock(b)
	require.NoError(t, err)
	phase0block, err := blocks.NewSignedBeaconBlock(util.NewBeaconBlock())
	require.NoError(t, err)
	mockChainService := &mock.ChainService{Optimistic: true}
	s := &Server{
		Blocker: &testutil.MockBlocker{SlotBlockMap: map[primitives.Slot]interfaces.ReadOnlySignedBeaconBlock{
			0: phase0block,
			2: sbb,
		}},
		OptimisticModeFetcher: mockChainService,
		FinalizationFetcher:   mockChainService,
		ReplayerBuilder:       mockstategen.NewMockReplayerBuilder(mockstategen.WithMockState(st)),
	}

	t.Run("ok", func(t *testing.T) {
		url := "http://only.the.slot.number.at.the.end.is.important/2"
		request := httptest.NewRequest("GET", url, nil)
		writer := httptest.NewRecorder()
		writer.Body = &bytes.Buffer{}

		s.BlockRewards(writer, request)
		assert.Equal(t, http.StatusOK, writer.Code)
		resp := &BlockRewardsResponse{}
		require.NoError(t, json.Unmarshal(writer.Body.Bytes(), resp))
		assert.Equal(t, "12", resp.Data.ProposerIndex)
		assert.Equal(t, "125089490", resp.Data.Total)
		assert.Equal(t, "89442", resp.Data.Attestations)
		assert.Equal(t, "48", resp.Data.SyncAggregate)
		assert.Equal(t, "62500000", resp.Data.AttesterSlashings)
		assert.Equal(t, "62500000", resp.Data.ProposerSlashings)
		assert.Equal(t, true, resp.ExecutionOptimistic)
		assert.Equal(t, false, resp.Finalized)
	})
	t.Run("phase 0", func(t *testing.T) {
		url := "http://only.the.slot.number.at.the.end.is.important/0"
		request := httptest.NewRequest("GET", url, nil)
		writer := httptest.NewRecorder()
		writer.Body = &bytes.Buffer{}

		s.BlockRewards(writer, request)
		assert.Equal(t, http.StatusBadRequest, writer.Code)
		e := &http2.DefaultErrorJson{}
		require.NoError(t, json.Unmarshal(writer.Body.Bytes(), e))
		assert.Equal(t, http.StatusBadRequest, e.Code)
		assert.Equal(t, "Block rewards are not supported for Phase 0 blocks", e.Message)
	})
}

func TestAttestationRewards(t *testing.T) {
	params.SetupTestConfigCleanup(t)
	cfg := params.BeaconConfig()
	cfg.AltairForkEpoch = 1
	params.OverrideBeaconConfig(cfg)
	helpers.ClearCache()

	valCount := 64

	st, err := util.NewBeaconStateCapella()
	require.NoError(t, err)
	require.NoError(t, st.SetSlot(params.BeaconConfig().SlotsPerEpoch*3-1))
	validators := make([]*eth.Validator, 0, valCount)
	balances := make([]uint64, 0, valCount)
	secretKeys := make([]bls.SecretKey, 0, valCount)
	for i := 0; i < valCount; i++ {
		blsKey, err := bls.RandKey()
		require.NoError(t, err)
		secretKeys = append(secretKeys, blsKey)
		validators = append(validators, &eth.Validator{
			PublicKey:         blsKey.PublicKey().Marshal(),
			ExitEpoch:         params.BeaconConfig().FarFutureEpoch,
			WithdrawableEpoch: params.BeaconConfig().FarFutureEpoch,
			EffectiveBalance:  params.BeaconConfig().MaxEffectiveBalance / 64 * uint64(i+1),
		})
		balances = append(balances, params.BeaconConfig().MaxEffectiveBalance/64*uint64(i+1))
	}
	require.NoError(t, st.SetValidators(validators))
	require.NoError(t, st.SetBalances(balances))
	require.NoError(t, st.SetInactivityScores(make([]uint64, len(validators))))
	participation := make([]byte, len(validators))
	for i := range participation {
		participation[i] = 0b111
	}
	require.NoError(t, st.SetCurrentParticipationBits(participation))
	require.NoError(t, st.SetPreviousParticipationBits(participation))

	currentSlot := params.BeaconConfig().SlotsPerEpoch * 3
	mockChainService := &mock.ChainService{Optimistic: true, Slot: &currentSlot}
	s := &Server{
		Stater: &testutil.MockStater{StatesBySlot: map[primitives.Slot]state.BeaconState{
			params.BeaconConfig().SlotsPerEpoch*3 - 1: st,
		}},
		TimeFetcher:           mockChainService,
		OptimisticModeFetcher: mockChainService,
		FinalizationFetcher:   mockChainService,
	}

	t.Run("ok - ideal rewards", func(t *testing.T) {
		url := "http://only.the.epoch.number.at.the.end.is.important/1"
		request := httptest.NewRequest("POST", url, nil)
		writer := httptest.NewRecorder()
		writer.Body = &bytes.Buffer{}

		s.AttestationRewards(writer, request)
		assert.Equal(t, http.StatusOK, writer.Code)
		resp := &AttestationRewardsResponse{}
		require.NoError(t, json.Unmarshal(writer.Body.Bytes(), resp))
		require.Equal(t, 16, len(resp.Data.IdealRewards))
		sum := uint64(0)
		for _, r := range resp.Data.IdealRewards {
			hr, err := strconv.ParseUint(r.Head, 10, 64)
			require.NoError(t, err)
			sr, err := strconv.ParseUint(r.Source, 10, 64)
			require.NoError(t, err)
			tr, err := strconv.ParseUint(r.Target, 10, 64)
			require.NoError(t, err)
			sum += hr + sr + tr
		}
		assert.Equal(t, uint64(20756849), sum)
	})
	t.Run("ok - filtered vals", func(t *testing.T) {
		url := "http://only.the.epoch.number.at.the.end.is.important/1"
		var body bytes.Buffer
		pubkey := fmt.Sprintf("%#x", secretKeys[10].PublicKey().Marshal())
		valIds, err := json.Marshal([]string{"20", pubkey})
		require.NoError(t, err)
		_, err = body.Write(valIds)
		require.NoError(t, err)
		request := httptest.NewRequest("POST", url, &body)
		writer := httptest.NewRecorder()
		writer.Body = &bytes.Buffer{}

		s.AttestationRewards(writer, request)
		assert.Equal(t, http.StatusOK, writer.Code)
		resp := &AttestationRewardsResponse{}
		require.NoError(t, json.Unmarshal(writer.Body.Bytes(), resp))
		require.Equal(t, 2, len(resp.Data.TotalRewards))
		sum := uint64(0)
		for _, r := range resp.Data.TotalRewards {
			hr, err := strconv.ParseUint(r.Head, 10, 64)
			require.NoError(t, err)
			sr, err := strconv.ParseUint(r.Source, 10, 64)
			require.NoError(t, err)
			tr, err := strconv.ParseUint(r.Target, 10, 64)
			require.NoError(t, err)
			sum += hr + sr + tr
		}
		assert.Equal(t, uint64(794265), sum)
	})
	t.Run("ok - all vals", func(t *testing.T) {
		url := "http://only.the.epoch.number.at.the.end.is.important/1"
		request := httptest.NewRequest("POST", url, nil)
		writer := httptest.NewRecorder()
		writer.Body = &bytes.Buffer{}

		s.AttestationRewards(writer, request)
		assert.Equal(t, http.StatusOK, writer.Code)
		resp := &AttestationRewardsResponse{}
		require.NoError(t, json.Unmarshal(writer.Body.Bytes(), resp))
		require.Equal(t, 64, len(resp.Data.TotalRewards))
		sum := uint64(0)
		for _, r := range resp.Data.TotalRewards {
			hr, err := strconv.ParseUint(r.Head, 10, 64)
			require.NoError(t, err)
			sr, err := strconv.ParseUint(r.Source, 10, 64)
			require.NoError(t, err)
			tr, err := strconv.ParseUint(r.Target, 10, 64)
			require.NoError(t, err)
			sum += hr + sr + tr
		}
		assert.Equal(t, uint64(54221955), sum)
	})
	t.Run("ok - penalty", func(t *testing.T) {
		st, err := util.NewBeaconStateCapella()
		require.NoError(t, err)
		require.NoError(t, st.SetSlot(params.BeaconConfig().SlotsPerEpoch*3-1))
		validators := make([]*eth.Validator, 0, valCount)
		balances := make([]uint64, 0, valCount)
		secretKeys := make([]bls.SecretKey, 0, valCount)
		for i := 0; i < valCount; i++ {
			blsKey, err := bls.RandKey()
			require.NoError(t, err)
			secretKeys = append(secretKeys, blsKey)
			validators = append(validators, &eth.Validator{
				PublicKey:         blsKey.PublicKey().Marshal(),
				ExitEpoch:         params.BeaconConfig().FarFutureEpoch,
				WithdrawableEpoch: params.BeaconConfig().FarFutureEpoch,
				EffectiveBalance:  params.BeaconConfig().MaxEffectiveBalance / 64 * uint64(i),
			})
			balances = append(balances, params.BeaconConfig().MaxEffectiveBalance/64*uint64(i))
		}
		validators[63].Slashed = true
		require.NoError(t, st.SetValidators(validators))
		require.NoError(t, st.SetBalances(balances))
		require.NoError(t, st.SetInactivityScores(make([]uint64, len(validators))))
		participation := make([]byte, len(validators))
		for i := range participation {
			participation[i] = 0b111
		}
		require.NoError(t, st.SetCurrentParticipationBits(participation))
		require.NoError(t, st.SetPreviousParticipationBits(participation))

		currentSlot := params.BeaconConfig().SlotsPerEpoch * 3
		mockChainService := &mock.ChainService{Optimistic: true, Slot: &currentSlot}
		s := &Server{
			Stater: &testutil.MockStater{StatesBySlot: map[primitives.Slot]state.BeaconState{
				params.BeaconConfig().SlotsPerEpoch*3 - 1: st,
			}},
			TimeFetcher:           mockChainService,
			OptimisticModeFetcher: mockChainService,
			FinalizationFetcher:   mockChainService,
		}

		url := "http://only.the.epoch.number.at.the.end.is.important/1"
		var body bytes.Buffer
		valIds, err := json.Marshal([]string{"63"})
		require.NoError(t, err)
		_, err = body.Write(valIds)
		require.NoError(t, err)
		request := httptest.NewRequest("POST", url, &body)
		writer := httptest.NewRecorder()
		writer.Body = &bytes.Buffer{}

		s.AttestationRewards(writer, request)
		assert.Equal(t, http.StatusOK, writer.Code)
		resp := &AttestationRewardsResponse{}
		require.NoError(t, json.Unmarshal(writer.Body.Bytes(), resp))
		assert.Equal(t, "0", resp.Data.TotalRewards[0].Head)
		assert.Equal(t, "-432270", resp.Data.TotalRewards[0].Source)
		assert.Equal(t, "-802788", resp.Data.TotalRewards[0].Target)
	})
	t.Run("invalid validator index/pubkey", func(t *testing.T) {
		url := "http://only.the.epoch.number.at.the.end.is.important/1"
		var body bytes.Buffer
		valIds, err := json.Marshal([]string{"10", "foo"})
		require.NoError(t, err)
		_, err = body.Write(valIds)
		require.NoError(t, err)
		request := httptest.NewRequest("POST", url, &body)
		writer := httptest.NewRecorder()
		writer.Body = &bytes.Buffer{}

		s.AttestationRewards(writer, request)
		assert.Equal(t, http.StatusBadRequest, writer.Code)
		e := &http2.DefaultErrorJson{}
		require.NoError(t, json.Unmarshal(writer.Body.Bytes(), e))
		assert.Equal(t, http.StatusBadRequest, e.Code)
		assert.Equal(t, "foo is not a validator index or pubkey", e.Message)
	})
	t.Run("unknown validator pubkey", func(t *testing.T) {
		url := "http://only.the.epoch.number.at.the.end.is.important/1"
		var body bytes.Buffer
		privkey, err := bls.RandKey()
		require.NoError(t, err)
		pubkey := fmt.Sprintf("%#x", privkey.PublicKey().Marshal())
		valIds, err := json.Marshal([]string{"10", pubkey})
		require.NoError(t, err)
		_, err = body.Write(valIds)
		require.NoError(t, err)
		request := httptest.NewRequest("POST", url, &body)
		writer := httptest.NewRecorder()
		writer.Body = &bytes.Buffer{}

		s.AttestationRewards(writer, request)
		assert.Equal(t, http.StatusBadRequest, writer.Code)
		e := &http2.DefaultErrorJson{}
		require.NoError(t, json.Unmarshal(writer.Body.Bytes(), e))
		assert.Equal(t, http.StatusBadRequest, e.Code)
		assert.Equal(t, "No validator index found for pubkey "+pubkey, e.Message)
	})
	t.Run("validator index too large", func(t *testing.T) {
		url := "http://only.the.epoch.number.at.the.end.is.important/1"
		var body bytes.Buffer
		valIds, err := json.Marshal([]string{"10", "999"})
		require.NoError(t, err)
		_, err = body.Write(valIds)
		require.NoError(t, err)
		request := httptest.NewRequest("POST", url, &body)
		writer := httptest.NewRecorder()
		writer.Body = &bytes.Buffer{}

		s.AttestationRewards(writer, request)
		assert.Equal(t, http.StatusBadRequest, writer.Code)
		e := &http2.DefaultErrorJson{}
		require.NoError(t, json.Unmarshal(writer.Body.Bytes(), e))
		assert.Equal(t, http.StatusBadRequest, e.Code)
		assert.Equal(t, "Validator index 999 is too large. Maximum allowed index is 63", e.Message)
	})
	t.Run("phase 0", func(t *testing.T) {
		url := "http://only.the.epoch.number.at.the.end.is.important/0"
		request := httptest.NewRequest("POST", url, nil)
		writer := httptest.NewRecorder()
		writer.Body = &bytes.Buffer{}

		s.AttestationRewards(writer, request)
		assert.Equal(t, http.StatusNotFound, writer.Code)
		e := &http2.DefaultErrorJson{}
		require.NoError(t, json.Unmarshal(writer.Body.Bytes(), e))
		assert.Equal(t, http.StatusNotFound, e.Code)
		assert.Equal(t, "Attestation rewards are not supported for Phase 0", e.Message)
	})
	t.Run("invalid epoch", func(t *testing.T) {
		url := "http://only.the.epoch.number.at.the.end.is.important/foo"
		request := httptest.NewRequest("POST", url, nil)
		writer := httptest.NewRecorder()
		writer.Body = &bytes.Buffer{}

		s.AttestationRewards(writer, request)
		assert.Equal(t, http.StatusBadRequest, writer.Code)
		e := &http2.DefaultErrorJson{}
		require.NoError(t, json.Unmarshal(writer.Body.Bytes(), e))
		assert.Equal(t, http.StatusBadRequest, e.Code)
		assert.Equal(t, true, strings.Contains(e.Message, "Could not decode epoch"))
	})
	t.Run("previous epoch", func(t *testing.T) {
		url := "http://only.the.epoch.number.at.the.end.is.important/2"
		request := httptest.NewRequest("POST", url, nil)
		writer := httptest.NewRecorder()
		writer.Body = &bytes.Buffer{}

		s.AttestationRewards(writer, request)
		assert.Equal(t, http.StatusNotFound, writer.Code)
		e := &http2.DefaultErrorJson{}
		require.NoError(t, json.Unmarshal(writer.Body.Bytes(), e))
		assert.Equal(t, http.StatusNotFound, e.Code)
		assert.Equal(t, "Attestation rewards are available after two epoch transitions to ensure all attestations have a chance of inclusion", e.Message)
	})
}

func TestSyncCommiteeRewards(t *testing.T) {
	params.SetupTestConfigCleanup(t)
	cfg := params.BeaconConfig()
	cfg.AltairForkEpoch = 1
	params.OverrideBeaconConfig(cfg)
	helpers.ClearCache()

	const valCount = 1024
	// we have to set the proposer index to the value that will be randomly chosen (fortunately it's deterministic)
	const proposerIndex = 84

	st, err := util.NewBeaconStateCapella()
	require.NoError(t, err)
	require.NoError(t, st.SetSlot(params.BeaconConfig().SlotsPerEpoch-1))
	validators := make([]*eth.Validator, 0, valCount)
	secretKeys := make([]bls.SecretKey, 0, valCount)
	for i := 0; i < valCount; i++ {
		blsKey, err := bls.RandKey()
		require.NoError(t, err)
		secretKeys = append(secretKeys, blsKey)
		validators = append(validators, &eth.Validator{
			PublicKey:         blsKey.PublicKey().Marshal(),
			ExitEpoch:         params.BeaconConfig().FarFutureEpoch,
			WithdrawableEpoch: params.BeaconConfig().FarFutureEpoch,
			EffectiveBalance:  params.BeaconConfig().MaxEffectiveBalance,
		})
	}
	require.NoError(t, st.SetValidators(validators))
	require.NoError(t, st.SetInactivityScores(make([]uint64, len(validators))))
	syncCommitteePubkeys := make([][]byte, fieldparams.SyncCommitteeLength)
	for i := 0; i < fieldparams.SyncCommitteeLength; i++ {
		syncCommitteePubkeys[i] = secretKeys[i].PublicKey().Marshal()
	}
	aggPubkey, err := bls.AggregatePublicKeys(syncCommitteePubkeys)
	require.NoError(t, err)
	require.NoError(t, st.SetCurrentSyncCommittee(&eth.SyncCommittee{
		Pubkeys:         syncCommitteePubkeys,
		AggregatePubkey: aggPubkey.Marshal(),
	}))

	b := util.HydrateSignedBeaconBlockCapella(util.NewBeaconBlockCapella())
	b.Block.Slot = 32
	b.Block.ProposerIndex = proposerIndex
	scBits := bitfield.NewBitvector512()
	// last 10 sync committee members didn't perform their duty
	for i := uint64(0); i < fieldparams.SyncCommitteeLength-10; i++ {
		scBits.SetBitAt(i, true)
	}
	domain, err := signing.Domain(st.Fork(), 0, params.BeaconConfig().DomainSyncCommittee, st.GenesisValidatorsRoot())
	require.NoError(t, err)
	sszBytes := primitives.SSZBytes("")
	r, err := signing.ComputeSigningRoot(&sszBytes, domain)
	require.NoError(t, err)
	// Bits set in sync committee bits determine which validators will be treated as participating in sync committee.
	// These validators have to sign the message.
	sigs := make([]bls.Signature, fieldparams.SyncCommitteeLength-10)
	for i := range sigs {
		sigs[i], err = blst.SignatureFromBytes(secretKeys[i].Sign(r[:]).Marshal())
		require.NoError(t, err)
	}
	aggSig := bls.AggregateSignatures(sigs).Marshal()
	b.Block.Body.SyncAggregate = &eth.SyncAggregate{SyncCommitteeBits: scBits, SyncCommitteeSignature: aggSig}
	sbb, err := blocks.NewSignedBeaconBlock(b)
	require.NoError(t, err)
	phase0block, err := blocks.NewSignedBeaconBlock(util.NewBeaconBlock())
	require.NoError(t, err)

	currentSlot := params.BeaconConfig().SlotsPerEpoch
	mockChainService := &mock.ChainService{Optimistic: true, Slot: &currentSlot}
	s := &Server{
		Blocker: &testutil.MockBlocker{SlotBlockMap: map[primitives.Slot]interfaces.ReadOnlySignedBeaconBlock{
			0:  phase0block,
			32: sbb,
		}},
		OptimisticModeFetcher: mockChainService,
		FinalizationFetcher:   mockChainService,
		ReplayerBuilder:       mockstategen.NewMockReplayerBuilder(mockstategen.WithMockState(st)),
	}

	t.Run("ok - filtered vals", func(t *testing.T) {
		balances := make([]uint64, 0, valCount)
		for i := 0; i < valCount; i++ {
			balances = append(balances, params.BeaconConfig().MaxEffectiveBalance)
		}
		require.NoError(t, st.SetBalances(balances))

		url := "http://only.the.slot.number.at.the.end.is.important/32"
		var body bytes.Buffer
		pubkey := fmt.Sprintf("%#x", secretKeys[10].PublicKey().Marshal())
		valIds, err := json.Marshal([]string{"20", pubkey})
		require.NoError(t, err)
		_, err = body.Write(valIds)
		require.NoError(t, err)
		request := httptest.NewRequest("POST", url, &body)
		writer := httptest.NewRecorder()
		writer.Body = &bytes.Buffer{}

		s.SyncCommitteeRewards(writer, request)
		assert.Equal(t, http.StatusOK, writer.Code)
		resp := &SyncCommitteeRewardsResponse{}
		require.NoError(t, json.Unmarshal(writer.Body.Bytes(), resp))
		require.Equal(t, 2, len(resp.Data))
		sum := uint64(0)
		for _, scReward := range resp.Data {
			r, err := strconv.ParseUint(scReward.Reward, 10, 64)
			require.NoError(t, err)
			sum += r
		}
		assert.Equal(t, uint64(1396), sum)
		assert.Equal(t, true, resp.ExecutionOptimistic)
		assert.Equal(t, false, resp.Finalized)
	})
	t.Run("ok - all vals", func(t *testing.T) {
		balances := make([]uint64, 0, valCount)
		for i := 0; i < valCount; i++ {
			balances = append(balances, params.BeaconConfig().MaxEffectiveBalance)
		}
		require.NoError(t, st.SetBalances(balances))

		url := "http://only.the.slot.number.at.the.end.is.important/32"
		request := httptest.NewRequest("POST", url, nil)
		writer := httptest.NewRecorder()
		writer.Body = &bytes.Buffer{}

		s.SyncCommitteeRewards(writer, request)
		assert.Equal(t, http.StatusOK, writer.Code)
		resp := &SyncCommitteeRewardsResponse{}
		require.NoError(t, json.Unmarshal(writer.Body.Bytes(), resp))
		require.Equal(t, 512, len(resp.Data))
		sum := 0
		for _, scReward := range resp.Data {
			r, err := strconv.Atoi(scReward.Reward)
			require.NoError(t, err)
			sum += r
		}
		assert.Equal(t, 343416, sum)
	})
	t.Run("ok - validator outside sync committee is ignored", func(t *testing.T) {
		balances := make([]uint64, 0, valCount)
		for i := 0; i < valCount; i++ {
			balances = append(balances, params.BeaconConfig().MaxEffectiveBalance)
		}
		require.NoError(t, st.SetBalances(balances))

		url := "http://only.the.slot.number.at.the.end.is.important/32"
		var body bytes.Buffer
		pubkey := fmt.Sprintf("%#x", secretKeys[10].PublicKey().Marshal())
		valIds, err := json.Marshal([]string{"20", "999", pubkey})
		require.NoError(t, err)
		_, err = body.Write(valIds)
		require.NoError(t, err)
		request := httptest.NewRequest("POST", url, &body)
		writer := httptest.NewRecorder()
		writer.Body = &bytes.Buffer{}

		s.SyncCommitteeRewards(writer, request)
		assert.Equal(t, http.StatusOK, writer.Code)
		resp := &SyncCommitteeRewardsResponse{}
		require.NoError(t, json.Unmarshal(writer.Body.Bytes(), resp))
		require.Equal(t, 2, len(resp.Data))
		sum := 0
		for _, scReward := range resp.Data {
			r, err := strconv.Atoi(scReward.Reward)
			require.NoError(t, err)
			sum += r
		}
		assert.Equal(t, 1396, sum)
	})
	t.Run("ok - proposer reward is deducted", func(t *testing.T) {
		balances := make([]uint64, 0, valCount)
		for i := 0; i < valCount; i++ {
			balances = append(balances, params.BeaconConfig().MaxEffectiveBalance)
		}
		require.NoError(t, st.SetBalances(balances))

		url := "http://only.the.slot.number.at.the.end.is.important/32"
		var body bytes.Buffer
		pubkey := fmt.Sprintf("%#x", secretKeys[10].PublicKey().Marshal())
		valIds, err := json.Marshal([]string{"20", "84", pubkey})
		require.NoError(t, err)
		_, err = body.Write(valIds)
		require.NoError(t, err)
		request := httptest.NewRequest("POST", url, &body)
		writer := httptest.NewRecorder()
		writer.Body = &bytes.Buffer{}

		s.SyncCommitteeRewards(writer, request)
		assert.Equal(t, http.StatusOK, writer.Code)
		resp := &SyncCommitteeRewardsResponse{}
		require.NoError(t, json.Unmarshal(writer.Body.Bytes(), resp))
		require.Equal(t, 3, len(resp.Data))
		sum := 0
		for _, scReward := range resp.Data {
			r, err := strconv.Atoi(scReward.Reward)
			require.NoError(t, err)
			sum += r
		}
		assert.Equal(t, 2094, sum)
	})
	t.Run("invalid validator index/pubkey", func(t *testing.T) {
		balances := make([]uint64, 0, valCount)
		for i := 0; i < valCount; i++ {
			balances = append(balances, params.BeaconConfig().MaxEffectiveBalance)
		}
		require.NoError(t, st.SetBalances(balances))

		url := "http://only.the.slot.number.at.the.end.is.important/32"
		var body bytes.Buffer
		valIds, err := json.Marshal([]string{"10", "foo"})
		require.NoError(t, err)
		_, err = body.Write(valIds)
		require.NoError(t, err)
		request := httptest.NewRequest("POST", url, &body)
		writer := httptest.NewRecorder()
		writer.Body = &bytes.Buffer{}

		s.SyncCommitteeRewards(writer, request)
		assert.Equal(t, http.StatusBadRequest, writer.Code)
<<<<<<< HEAD
		e := &network.DefaultErrorJson{}
=======
		e := &http2.DefaultErrorJson{}
>>>>>>> fc7dc6dd
		require.NoError(t, json.Unmarshal(writer.Body.Bytes(), e))
		assert.Equal(t, http.StatusBadRequest, e.Code)
		assert.Equal(t, "foo is not a validator index or pubkey", e.Message)
	})
	t.Run("unknown validator pubkey", func(t *testing.T) {
		balances := make([]uint64, 0, valCount)
		for i := 0; i < valCount; i++ {
			balances = append(balances, params.BeaconConfig().MaxEffectiveBalance)
		}
		require.NoError(t, st.SetBalances(balances))

		url := "http://only.the.slot.number.at.the.end.is.important/32"
		var body bytes.Buffer
		privkey, err := bls.RandKey()
		require.NoError(t, err)
		pubkey := fmt.Sprintf("%#x", privkey.PublicKey().Marshal())
		valIds, err := json.Marshal([]string{"10", pubkey})
		require.NoError(t, err)
		_, err = body.Write(valIds)
		require.NoError(t, err)
		request := httptest.NewRequest("POST", url, &body)
		writer := httptest.NewRecorder()
		writer.Body = &bytes.Buffer{}

		s.SyncCommitteeRewards(writer, request)
		assert.Equal(t, http.StatusBadRequest, writer.Code)
<<<<<<< HEAD
		e := &network.DefaultErrorJson{}
=======
		e := &http2.DefaultErrorJson{}
>>>>>>> fc7dc6dd
		require.NoError(t, json.Unmarshal(writer.Body.Bytes(), e))
		assert.Equal(t, http.StatusBadRequest, e.Code)
		assert.Equal(t, "No validator index found for pubkey "+pubkey, e.Message)
	})
	t.Run("validator index too large", func(t *testing.T) {
		balances := make([]uint64, 0, valCount)
		for i := 0; i < valCount; i++ {
			balances = append(balances, params.BeaconConfig().MaxEffectiveBalance)
		}
		require.NoError(t, st.SetBalances(balances))

		url := "http://only.the.slot.number.at.the.end.is.important/32"
		var body bytes.Buffer
		valIds, err := json.Marshal([]string{"10", "9999"})
		require.NoError(t, err)
		_, err = body.Write(valIds)
		require.NoError(t, err)
		request := httptest.NewRequest("POST", url, &body)
		writer := httptest.NewRecorder()
		writer.Body = &bytes.Buffer{}

		s.SyncCommitteeRewards(writer, request)
		assert.Equal(t, http.StatusBadRequest, writer.Code)
<<<<<<< HEAD
		e := &network.DefaultErrorJson{}
=======
		e := &http2.DefaultErrorJson{}
>>>>>>> fc7dc6dd
		require.NoError(t, json.Unmarshal(writer.Body.Bytes(), e))
		assert.Equal(t, http.StatusBadRequest, e.Code)
		assert.Equal(t, "Validator index 9999 is too large. Maximum allowed index is 1023", e.Message)
	})
	t.Run("phase 0", func(t *testing.T) {
		balances := make([]uint64, 0, valCount)
		for i := 0; i < valCount; i++ {
			balances = append(balances, params.BeaconConfig().MaxEffectiveBalance)
		}
		require.NoError(t, st.SetBalances(balances))

		url := "http://only.the.slot.number.at.the.end.is.important/0"
		request := httptest.NewRequest("POST", url, nil)
		writer := httptest.NewRecorder()
		writer.Body = &bytes.Buffer{}

		s.SyncCommitteeRewards(writer, request)
		assert.Equal(t, http.StatusBadRequest, writer.Code)
<<<<<<< HEAD
		e := &network.DefaultErrorJson{}
=======
		e := &http2.DefaultErrorJson{}
>>>>>>> fc7dc6dd
		require.NoError(t, json.Unmarshal(writer.Body.Bytes(), e))
		assert.Equal(t, http.StatusBadRequest, e.Code)
		assert.Equal(t, "Sync committee rewards are not supported for Phase 0", e.Message)
	})
}<|MERGE_RESOLUTION|>--- conflicted
+++ resolved
@@ -702,11 +702,7 @@
 
 		s.SyncCommitteeRewards(writer, request)
 		assert.Equal(t, http.StatusBadRequest, writer.Code)
-<<<<<<< HEAD
-		e := &network.DefaultErrorJson{}
-=======
-		e := &http2.DefaultErrorJson{}
->>>>>>> fc7dc6dd
+		e := &http2.DefaultErrorJson{}
 		require.NoError(t, json.Unmarshal(writer.Body.Bytes(), e))
 		assert.Equal(t, http.StatusBadRequest, e.Code)
 		assert.Equal(t, "foo is not a validator index or pubkey", e.Message)
@@ -733,11 +729,7 @@
 
 		s.SyncCommitteeRewards(writer, request)
 		assert.Equal(t, http.StatusBadRequest, writer.Code)
-<<<<<<< HEAD
-		e := &network.DefaultErrorJson{}
-=======
-		e := &http2.DefaultErrorJson{}
->>>>>>> fc7dc6dd
+		e := &http2.DefaultErrorJson{}
 		require.NoError(t, json.Unmarshal(writer.Body.Bytes(), e))
 		assert.Equal(t, http.StatusBadRequest, e.Code)
 		assert.Equal(t, "No validator index found for pubkey "+pubkey, e.Message)
@@ -761,11 +753,7 @@
 
 		s.SyncCommitteeRewards(writer, request)
 		assert.Equal(t, http.StatusBadRequest, writer.Code)
-<<<<<<< HEAD
-		e := &network.DefaultErrorJson{}
-=======
-		e := &http2.DefaultErrorJson{}
->>>>>>> fc7dc6dd
+		e := &http2.DefaultErrorJson{}
 		require.NoError(t, json.Unmarshal(writer.Body.Bytes(), e))
 		assert.Equal(t, http.StatusBadRequest, e.Code)
 		assert.Equal(t, "Validator index 9999 is too large. Maximum allowed index is 1023", e.Message)
@@ -784,11 +772,7 @@
 
 		s.SyncCommitteeRewards(writer, request)
 		assert.Equal(t, http.StatusBadRequest, writer.Code)
-<<<<<<< HEAD
-		e := &network.DefaultErrorJson{}
-=======
-		e := &http2.DefaultErrorJson{}
->>>>>>> fc7dc6dd
+		e := &http2.DefaultErrorJson{}
 		require.NoError(t, json.Unmarshal(writer.Body.Bytes(), e))
 		assert.Equal(t, http.StatusBadRequest, e.Code)
 		assert.Equal(t, "Sync committee rewards are not supported for Phase 0", e.Message)
