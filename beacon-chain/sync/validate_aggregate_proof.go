--- conflicted
+++ resolved
@@ -196,16 +196,11 @@
 		return fmt.Errorf("validator is not an aggregator for slot %d", data.Slot)
 	}
 
-<<<<<<< HEAD
-	domain := helpers.Domain(s.Fork(), helpers.SlotToEpoch(data.Slot), params.BeaconConfig().DomainBeaconAttester)
+	domain, err := helpers.Domain(s.Fork(), helpers.SlotToEpoch(data.Slot), params.BeaconConfig().DomainBeaconAttester)
+	if err != nil {
+		return err
+	}
 	slotMsg, err := helpers.ComputeSigningRoot(data.Slot, domain)
-=======
-	domain, err := helpers.Domain(s.Fork(), helpers.SlotToEpoch(data.Slot), params.BeaconConfig().DomainBeaconAttester)
-	if err != nil {
-		return err
-	}
-	slotMsg, err := ssz.HashTreeRoot(data.Slot)
->>>>>>> 26582cbf
 	if err != nil {
 		return err
 	}
