--- conflicted
+++ resolved
@@ -4,10 +4,7 @@
 	"github.com/pkg/errors"
 	fieldparams "github.com/prysmaticlabs/prysm/v4/config/fieldparams"
 	"github.com/prysmaticlabs/prysm/v4/consensus-types/blocks"
-<<<<<<< HEAD
-=======
 	"github.com/prysmaticlabs/prysm/v4/encoding/bytesutil"
->>>>>>> 52f1b3f9
 	"github.com/prysmaticlabs/prysm/v4/runtime/version"
 )
 
@@ -19,33 +16,6 @@
 )
 
 // BlobAlignsWithBlock verifies if the blob aligns with the block.
-<<<<<<< HEAD
-func BlobAlignsWithBlock(blobSidecar blocks.ROBlob, block blocks.ROBlock) error {
-	if block.Version() < version.Deneb {
-		return nil
-	}
-
-	commits, err := block.Block().Body().BlobKzgCommitments()
-	if err != nil {
-		return err
-	}
-
-	if len(commits) == 0 {
-		return nil
-	}
-
-	if blobSidecar.Index >= field_params.MaxBlobsPerBlock {
-		return errors.Wrapf(ErrIncorrectBlobIndex, "blobSidecar index %d >= max blobs per block %d", blobSidecar.Index, field_params.MaxBlobsPerBlock)
-	}
-
-	if blobSidecar.BlockRoot() != block.Root() {
-		return errors.Wrapf(ErrMismatchedBlobBlockRoot, "blobSidecar root %#x != block root %#x", blobSidecar.BlockRoot(), block.Root())
-	}
-
-	// TODO: Verify blobSidecar to kzg commitment is correct
-	// TODO: Verify sidecar's inclusion proof is correct
-
-=======
 func BlobAlignsWithBlock(blob blocks.ROBlob, block blocks.ROBlock) error {
 	if block.Version() < version.Deneb {
 		return nil
@@ -69,6 +39,5 @@
 	if blobCommitment != blockCommitment {
 		return errors.Wrapf(ErrMismatchedBlobCommitments, "commitment %#x != block commitment %#x, at index %d for block root %#x at slot %d ", blobCommitment, blockCommitment, blob.Index, block.Root(), blob.Slot())
 	}
->>>>>>> 52f1b3f9
 	return nil
 }