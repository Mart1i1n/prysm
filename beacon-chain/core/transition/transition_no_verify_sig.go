package transition

import (
	"bytes"
	"context"
	"fmt"

	"github.com/pkg/errors"
	"github.com/prysmaticlabs/prysm/beacon-chain/core/altair"
	b "github.com/prysmaticlabs/prysm/beacon-chain/core/blocks"
	"github.com/prysmaticlabs/prysm/beacon-chain/core/execution"
	"github.com/prysmaticlabs/prysm/beacon-chain/core/helpers"
	"github.com/prysmaticlabs/prysm/beacon-chain/core/transition/interop"
	v "github.com/prysmaticlabs/prysm/beacon-chain/core/validators"
	"github.com/prysmaticlabs/prysm/beacon-chain/state"
	"github.com/prysmaticlabs/prysm/config/features"
	"github.com/prysmaticlabs/prysm/crypto/bls"
	"github.com/prysmaticlabs/prysm/monitoring/tracing"
	"github.com/prysmaticlabs/prysm/proto/prysm/v1alpha1/block"
	"github.com/prysmaticlabs/prysm/runtime/version"
	"go.opencensus.io/trace"
)

// ExecuteStateTransitionNoVerifyAnySig defines the procedure for a state transition function.
// This does not validate any BLS signatures of attestations, block proposer signature, randao signature,
// it is used for performing a state transition as quickly as possible. This function also returns a signature
// set of all signatures not verified, so that they can be stored and verified later.
//
// WARNING: This method does not validate any signatures (i.e. calling `state_transition()` with `validate_result=False`).
// This method also modifies the passed in state.
//
// Spec pseudocode definition:
//  def state_transition(state: BeaconState, signed_block: SignedBeaconBlock, validate_result: bool=True) -> None:
//    block = signed_block.message
//    # Process slots (including those with no blocks) since block
//    process_slots(state, block.slot)
//    # Verify signature
//    if validate_result:
//        assert verify_block_signature(state, signed_block)
//    # Process block
//    process_block(state, block)
//    # Verify state root
//    if validate_result:
//        assert block.state_root == hash_tree_root(state)
func ExecuteStateTransitionNoVerifyAnySig(
	ctx context.Context,
	state state.BeaconState,
	signed block.SignedBeaconBlock,
) (*bls.SignatureBatch, state.BeaconState, error) {
	if ctx.Err() != nil {
		return nil, nil, ctx.Err()
	}
	if signed == nil || signed.IsNil() || signed.Block().IsNil() {
		return nil, nil, errors.New("nil block")
	}

	ctx, span := trace.StartSpan(ctx, "core.state.ExecuteStateTransitionNoVerifyAttSigs")
	defer span.End()
	var err error

	interop.WriteBlockToDisk(signed, false /* Has the block failed */)
	interop.WriteStateToDisk(state)

	if features.Get().EnableNextSlotStateCache {
		state, err = ProcessSlotsUsingNextSlotCache(ctx, state, signed.Block().ParentRoot(), signed.Block().Slot())
		if err != nil {
			return nil, nil, errors.Wrap(err, "could not process slots")
		}
	} else {
		state, err = ProcessSlots(ctx, state, signed.Block().Slot())
		if err != nil {
			return nil, nil, errors.Wrap(err, "could not process slot")
		}
	}

	// Execute per block transition.
	set, state, err := ProcessBlockNoVerifyAnySig(ctx, state, signed)
	if err != nil {
		return nil, nil, errors.Wrap(err, "could not process block")
	}

	// State root validation.
	postStateRoot, err := state.HashTreeRoot(ctx)
	if err != nil {
		return nil, nil, err
	}
	if !bytes.Equal(postStateRoot[:], signed.Block().StateRoot()) {
		return nil, nil, fmt.Errorf("could not validate state root, wanted: %#x, received: %#x",
			postStateRoot[:], signed.Block().StateRoot())
	}

	return set, state, nil
}

// CalculateStateRoot defines the procedure for a state transition function.
// This does not validate any BLS signatures in a block, it is used for calculating the
// state root of the state for the block proposer to use.
// This does not modify state.
//
// WARNING: This method does not validate any BLS signatures (i.e. calling `state_transition()` with `validate_result=False`).
// This is used for proposer to compute state root before proposing a new block, and this does not modify state.
//
// Spec pseudocode definition:
//  def state_transition(state: BeaconState, signed_block: SignedBeaconBlock, validate_result: bool=True) -> None:
//    block = signed_block.message
//    # Process slots (including those with no blocks) since block
//    process_slots(state, block.slot)
//    # Verify signature
//    if validate_result:
//        assert verify_block_signature(state, signed_block)
//    # Process block
//    process_block(state, block)
//    # Verify state root
//    if validate_result:
//        assert block.state_root == hash_tree_root(state)
func CalculateStateRoot(
	ctx context.Context,
	state state.BeaconState,
	signed block.SignedBeaconBlock,
) ([32]byte, error) {
	ctx, span := trace.StartSpan(ctx, "core.state.CalculateStateRoot")
	defer span.End()
	if ctx.Err() != nil {
		tracing.AnnotateError(span, ctx.Err())
		return [32]byte{}, ctx.Err()
	}
	if state == nil || state.IsNil() {
		return [32]byte{}, errors.New("nil state")
	}
	if signed == nil || signed.IsNil() || signed.Block().IsNil() {
		return [32]byte{}, errors.New("nil block")
	}

	// Copy state to avoid mutating the state reference.
	state = state.Copy()

	// Execute per slots transition.
	var err error
	if features.Get().EnableNextSlotStateCache {
		state, err = ProcessSlotsUsingNextSlotCache(ctx, state, signed.Block().ParentRoot(), signed.Block().Slot())
		if err != nil {
			return [32]byte{}, errors.Wrap(err, "could not process slots")
		}
	} else {
		state, err = ProcessSlots(ctx, state, signed.Block().Slot())
		if err != nil {
			return [32]byte{}, errors.Wrap(err, "could not process slot")
		}
	}

	// Execute per block transition.
	state, err = ProcessBlockForStateRoot(ctx, state, signed)
	if err != nil {
		return [32]byte{}, errors.Wrap(err, "could not process block")
	}
<<<<<<< HEAD
	if signed.Version() == version.Altair || signed.Version() == version.Merge {
=======
	if signed.Version() == version.Altair || signed.Version() == version.Bellatrix {
>>>>>>> 84335b00
		sa, err := signed.Block().Body().SyncAggregate()
		if err != nil {
			return [32]byte{}, err
		}
		state, err = altair.ProcessSyncAggregate(ctx, state, sa)
		if err != nil {
			return [32]byte{}, err
		}
	}

	return state.HashTreeRoot(ctx)
}

// ProcessBlockNoVerifyAnySig creates a new, modified beacon state by applying block operation
// transformations as defined in the Ethereum Serenity specification. It does not validate
// any block signature except for deposit and slashing signatures. It also returns the relevant
// signature set from all the respective methods.
//
// Spec pseudocode definition:
//
//  def process_block(state: BeaconState, block: BeaconBlock) -> None:
//    process_block_header(state, block)
//    process_randao(state, block.body)
//    process_eth1_data(state, block.body)
//    process_operations(state, block.body)
func ProcessBlockNoVerifyAnySig(
	ctx context.Context,
	state state.BeaconState,
	signed block.SignedBeaconBlock,
) (*bls.SignatureBatch, state.BeaconState, error) {
	ctx, span := trace.StartSpan(ctx, "core.state.ProcessBlockNoVerifyAnySig")
	defer span.End()
	if err := helpers.BeaconBlockIsNil(signed); err != nil {
		return nil, nil, err
	}

	if state.Version() != signed.Block().Version() {
		return nil, nil, fmt.Errorf("state and block are different version. %d != %d", state.Version(), signed.Block().Version())
	}

	blk := signed.Block()
	state, err := ProcessBlockForStateRoot(ctx, state, signed)
	if err != nil {
		return nil, nil, err
	}
<<<<<<< HEAD
	if signed.Version() == version.Altair || signed.Version() == version.Merge {
=======
	if signed.Version() == version.Altair || signed.Version() == version.Bellatrix {
>>>>>>> 84335b00
		sa, err := signed.Block().Body().SyncAggregate()
		if err != nil {
			return nil, nil, err
		}
		state, err = altair.ProcessSyncAggregate(ctx, state, sa)
		if err != nil {
			return nil, nil, err
		}
	}

	bSet, err := b.BlockSignatureBatch(state, blk.ProposerIndex(), signed.Signature(), blk.HashTreeRoot)
	if err != nil {
		tracing.AnnotateError(span, err)
		return nil, nil, errors.Wrap(err, "could not retrieve block signature set")
	}
	rSet, err := b.RandaoSignatureBatch(ctx, state, signed.Block().Body().RandaoReveal())
	if err != nil {
		tracing.AnnotateError(span, err)
		return nil, nil, errors.Wrap(err, "could not retrieve randao signature set")
	}
	aSet, err := b.AttestationSignatureBatch(ctx, state, signed.Block().Body().Attestations())
	if err != nil {
		return nil, nil, errors.Wrap(err, "could not retrieve attestation signature set")
	}

	// Merge beacon block, randao and attestations signatures into a set.
	set := bls.NewSet()
	set.Join(bSet).Join(rSet).Join(aSet)

	return set, state, nil
}

// ProcessOperationsNoVerifyAttsSigs processes the operations in the beacon block and updates beacon state
// with the operations in block. It does not verify attestation signatures.
//
// WARNING: This method does not verify attestation signatures.
// This is used to perform the block operations as fast as possible.
//
// Spec pseudocode definition:
//
//  def process_operations(state: BeaconState, body: BeaconBlockBody) -> None:
//    # Verify that outstanding deposits are processed up to the maximum number of deposits
//    assert len(body.deposits) == min(MAX_DEPOSITS, state.eth1_data.deposit_count - state.eth1_deposit_index)
//
//    def for_ops(operations: Sequence[Any], fn: Callable[[BeaconState, Any], None]) -> None:
//        for operation in operations:
//            fn(state, operation)
//
//    for_ops(body.proposer_slashings, process_proposer_slashing)
//    for_ops(body.attester_slashings, process_attester_slashing)
//    for_ops(body.attestations, process_attestation)
//    for_ops(body.deposits, process_deposit)
//    for_ops(body.voluntary_exits, process_voluntary_exit)
func ProcessOperationsNoVerifyAttsSigs(
	ctx context.Context,
	state state.BeaconState,
	signedBeaconBlock block.SignedBeaconBlock) (state.BeaconState, error) {
	ctx, span := trace.StartSpan(ctx, "core.state.ProcessOperationsNoVerifyAttsSigs")
	defer span.End()
	if err := helpers.BeaconBlockIsNil(signedBeaconBlock); err != nil {
		return nil, err
	}

	if _, err := VerifyOperationLengths(ctx, state, signedBeaconBlock); err != nil {
		return nil, errors.Wrap(err, "could not verify operation lengths")
	}

	var err error
	switch signedBeaconBlock.Version() {
	case version.Phase0:
		state, err = phase0Operations(ctx, state, signedBeaconBlock)
		if err != nil {
			return nil, err
		}
	case version.Altair, version.Bellatrix:
		state, err = altairOperations(ctx, state, signedBeaconBlock)
		if err != nil {
			return nil, err
		}
	case version.Merge:
		state, err = altairOperations(ctx, state, signedBeaconBlock)
		if err != nil {
			return nil, err
		}
	default:
		return nil, errors.New("block does not have correct version")
	}

	return state, nil
}

// ProcessBlockForStateRoot processes the state for state root computation. It skips proposer signature
// and randao signature verifications.
//
// Spec pseudocode definition:
// def process_block(state: BeaconState, block: BeaconBlock) -> None:
//    process_block_header(state, block)
//    if is_execution_enabled(state, block.body):
//        process_execution_payload(state, block.body.execution_payload, EXECUTION_ENGINE)  # [New in Bellatrix]
//    process_randao(state, block.body)
//    process_eth1_data(state, block.body)
//    process_operations(state, block.body)
//    process_sync_aggregate(state, block.body.sync_aggregate)
func ProcessBlockForStateRoot(
	ctx context.Context,
	state state.BeaconState,
	signed block.SignedBeaconBlock,
) (state.BeaconState, error) {
	ctx, span := trace.StartSpan(ctx, "core.state.ProcessBlockForStateRoot")
	defer span.End()
	if err := helpers.BeaconBlockIsNil(signed); err != nil {
		return nil, err
	}

	blk := signed.Block()
	body := blk.Body()
	bodyRoot, err := body.HashTreeRoot()
	if err != nil {
		return nil, errors.Wrap(err, "could not hash tree root beacon block body")
	}
	state, err = b.ProcessBlockHeaderNoVerify(ctx, state, blk.Slot(), blk.ProposerIndex(), blk.ParentRoot(), bodyRoot[:])
	if err != nil {
		tracing.AnnotateError(span, err)
		return nil, errors.Wrap(err, "could not process block header")
	}

<<<<<<< HEAD
	if state.Version() == version.Merge {
		enabled, err := b.ExecutionEnabled(state, blk.Body())
		if err != nil {
			tracing.AnnotateError(span, err)
=======
	if state.Version() == version.Bellatrix {
		enabled, err := b.ExecutionEnabled(state, blk.Body())
		if err != nil {
>>>>>>> 84335b00
			return nil, errors.Wrap(err, "could not check if execution is enabled")
		}
		if enabled {
			payload, err := blk.Body().ExecutionPayload()
			if err != nil {
				return nil, err
			}
<<<<<<< HEAD
			state, err = execution.ProcessPayload(state, payload)
=======
			state, err = b.ProcessPayload(state, payload)
>>>>>>> 84335b00
			if err != nil {
				return nil, errors.Wrap(err, "could not process execution payload")
			}
		}
	}

	state, err = b.ProcessRandaoNoVerify(state, signed.Block().Body().RandaoReveal())
	if err != nil {
		tracing.AnnotateError(span, err)
		return nil, errors.Wrap(err, "could not verify and process randao")
	}

	state, err = b.ProcessEth1DataInBlock(ctx, state, signed.Block().Body().Eth1Data())
	if err != nil {
		tracing.AnnotateError(span, err)
		return nil, errors.Wrap(err, "could not process eth1 data")
	}

	state, err = ProcessOperationsNoVerifyAttsSigs(ctx, state, signed)
	if err != nil {
		tracing.AnnotateError(span, err)
		return nil, errors.Wrap(err, "could not process block operation")
	}

	return state, nil
}

// This calls altair block operations.
func altairOperations(
	ctx context.Context,
	state state.BeaconState,
	signedBeaconBlock block.SignedBeaconBlock) (state.BeaconState, error) {
	state, err := b.ProcessProposerSlashings(ctx, state, signedBeaconBlock.Block().Body().ProposerSlashings(), v.SlashValidator)
	if err != nil {
		return nil, errors.Wrap(err, "could not process altair proposer slashing")
	}
	state, err = b.ProcessAttesterSlashings(ctx, state, signedBeaconBlock.Block().Body().AttesterSlashings(), v.SlashValidator)
	if err != nil {
		return nil, errors.Wrap(err, "could not process altair attester slashing")
	}
	state, err = altair.ProcessAttestationsNoVerifySignature(ctx, state, signedBeaconBlock)
	if err != nil {
		return nil, errors.Wrap(err, "could not process altair attestation")
	}
	if _, err := altair.ProcessDeposits(ctx, state, signedBeaconBlock.Block().Body().Deposits()); err != nil {
		return nil, errors.Wrap(err, "could not process altair deposit")
	}
	return b.ProcessVoluntaryExits(ctx, state, signedBeaconBlock.Block().Body().VoluntaryExits())
}

// This calls phase 0 block operations.
func phase0Operations(
	ctx context.Context,
	state state.BeaconStateAltair,
	signedBeaconBlock block.SignedBeaconBlock) (state.BeaconState, error) {
	state, err := b.ProcessProposerSlashings(ctx, state, signedBeaconBlock.Block().Body().ProposerSlashings(), v.SlashValidator)
	if err != nil {
		return nil, errors.Wrap(err, "could not process block proposer slashings")
	}
	state, err = b.ProcessAttesterSlashings(ctx, state, signedBeaconBlock.Block().Body().AttesterSlashings(), v.SlashValidator)
	if err != nil {
		return nil, errors.Wrap(err, "could not process block attester slashings")
	}
	state, err = b.ProcessAttestationsNoVerifySignature(ctx, state, signedBeaconBlock)
	if err != nil {
		return nil, errors.Wrap(err, "could not process block attestations")
	}
	if _, err := b.ProcessDeposits(ctx, state, signedBeaconBlock.Block().Body().Deposits()); err != nil {
		return nil, errors.Wrap(err, "could not process deposits")
	}
	return b.ProcessVoluntaryExits(ctx, state, signedBeaconBlock.Block().Body().VoluntaryExits())
}<|MERGE_RESOLUTION|>--- conflicted
+++ resolved
@@ -153,11 +153,7 @@
 	if err != nil {
 		return [32]byte{}, errors.Wrap(err, "could not process block")
 	}
-<<<<<<< HEAD
-	if signed.Version() == version.Altair || signed.Version() == version.Merge {
-=======
 	if signed.Version() == version.Altair || signed.Version() == version.Bellatrix {
->>>>>>> 84335b00
 		sa, err := signed.Block().Body().SyncAggregate()
 		if err != nil {
 			return [32]byte{}, err
@@ -203,11 +199,7 @@
 	if err != nil {
 		return nil, nil, err
 	}
-<<<<<<< HEAD
-	if signed.Version() == version.Altair || signed.Version() == version.Merge {
-=======
 	if signed.Version() == version.Altair || signed.Version() == version.Bellatrix {
->>>>>>> 84335b00
 		sa, err := signed.Block().Body().SyncAggregate()
 		if err != nil {
 			return nil, nil, err
@@ -283,11 +275,6 @@
 			return nil, err
 		}
 	case version.Altair, version.Bellatrix:
-		state, err = altairOperations(ctx, state, signedBeaconBlock)
-		if err != nil {
-			return nil, err
-		}
-	case version.Merge:
 		state, err = altairOperations(ctx, state, signedBeaconBlock)
 		if err != nil {
 			return nil, err
@@ -334,16 +321,9 @@
 		return nil, errors.Wrap(err, "could not process block header")
 	}
 
-<<<<<<< HEAD
-	if state.Version() == version.Merge {
-		enabled, err := b.ExecutionEnabled(state, blk.Body())
-		if err != nil {
-			tracing.AnnotateError(span, err)
-=======
 	if state.Version() == version.Bellatrix {
 		enabled, err := b.ExecutionEnabled(state, blk.Body())
 		if err != nil {
->>>>>>> 84335b00
 			return nil, errors.Wrap(err, "could not check if execution is enabled")
 		}
 		if enabled {
@@ -351,11 +331,7 @@
 			if err != nil {
 				return nil, err
 			}
-<<<<<<< HEAD
-			state, err = execution.ProcessPayload(state, payload)
-=======
 			state, err = b.ProcessPayload(state, payload)
->>>>>>> 84335b00
 			if err != nil {
 				return nil, errors.Wrap(err, "could not process execution payload")
 			}
