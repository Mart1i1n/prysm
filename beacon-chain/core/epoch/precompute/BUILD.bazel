--- conflicted
+++ resolved
@@ -28,11 +28,7 @@
         "//runtime/version:go_default_library",
         "//time/slots:go_default_library",
         "@com_github_pkg_errors//:go_default_library",
-<<<<<<< HEAD
-        "@com_github_prysmaticlabs_eth2_types//:go_default_library",
         "@com_github_prysmaticlabs_go_bitfield//:go_default_library",
-=======
->>>>>>> ae82c17d
         "@io_opencensus_go//trace:go_default_library",
     ],
 )
