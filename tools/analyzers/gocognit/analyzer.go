package gocognit

import (
	"errors"
	"fmt"
	"go/ast"

	"github.com/uudashr/gocognit"
	"golang.org/x/tools/go/analysis"
	"golang.org/x/tools/go/analysis/passes/inspect"
	"golang.org/x/tools/go/ast/inspector"
)

// Doc explaining the tool.
const Doc = "Tool to ensure go code does not have high cognitive complexity."

// Analyzer runs static analysis.
var Analyzer = &analysis.Analyzer{
	Name:     "gocognit",
	Doc:      Doc,
	Requires: []*analysis.Analyzer{inspect.Analyzer},
	Run:      run,
}

// Recommended thresholds according to the 2008 presentation titled
// "Software Quality Metrics to Identify Risk" by Thomas McCabe Jr.
//
//  1 - 10 Simple procedure, little risk
// 11 - 20 More complex, moderate risk
// 21 - 50 Complex, high risk
// > 50 Untestable code, very high risk
//
// This threshold should be lowered to 50 over time.
<<<<<<< HEAD
const over = 80
=======
const over = 100
>>>>>>> 97663548

func run(pass *analysis.Pass) (interface{}, error) {
	inspect, ok := pass.ResultOf[inspect.Analyzer].(*inspector.Inspector)
	if !ok {
		return nil, errors.New("analyzer is not type *inspector.Inspector")
	}

	nodeFilter := []ast.Node{
		(*ast.FuncDecl)(nil),
	}
	inspect.Preorder(nodeFilter, func(n ast.Node) {
		fnDecl, ok := n.(*ast.FuncDecl)
		if !ok {
			return
		}

		fnName := funcName(fnDecl)
		fnComplexity := gocognit.Complexity(fnDecl)

		if fnComplexity > over {
			pass.Reportf(fnDecl.Pos(), "cognitive complexity %d of func %s is high (> %d)", fnComplexity, fnName, over)
		}
	})

	return nil, nil
}

// funcName returns the name representation of a function or method:
// "(Type).Name" for methods or simply "Name" for functions.
//
// Copied from https://github.com/uudashr/gocognit/blob/5bf67146515e79acd2a8d5728deafa9d91ad48db/gocognit.go
// License: MIT
func funcName(fn *ast.FuncDecl) string {
	if fn.Recv != nil {
		if fn.Recv.NumFields() > 0 {
			typ := fn.Recv.List[0].Type
			return fmt.Sprintf("(%s).%s", recvString(typ), fn.Name)
		}
	}
	return fn.Name.Name
}

// recvString returns a string representation of recv of the
// form "T", "*T", or "BADRECV" (if not a proper receiver type).
//
// Copied from https://github.com/uudashr/gocognit/blob/5bf67146515e79acd2a8d5728deafa9d91ad48db/gocognit.go
// License: MIT
func recvString(recv ast.Expr) string {
	switch t := recv.(type) {
	case *ast.Ident:
		return t.Name
	case *ast.StarExpr:
		return "*" + recvString(t.X)
	}
	return "BADRECV"
}<|MERGE_RESOLUTION|>--- conflicted
+++ resolved
@@ -31,11 +31,7 @@
 // > 50 Untestable code, very high risk
 //
 // This threshold should be lowered to 50 over time.
-<<<<<<< HEAD
-const over = 80
-=======
 const over = 100
->>>>>>> 97663548
 
 func run(pass *analysis.Pass) (interface{}, error) {
 	inspect, ok := pass.ResultOf[inspect.Analyzer].(*inspector.Inspector)
