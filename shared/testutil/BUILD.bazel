load("@prysm//tools/go:def.bzl", "go_library")
load("@io_bazel_rules_go//go:def.bzl", "go_test")

go_library(
    name = "go_default_library",
    testonly = True,
    srcs = [
        "altair.go",
        "attestation.go",
        "bazel.go",
        "block.go",
        "deposits.go",
        "helpers.go",
        "state.go",
        "sync_committee.go",
        "wait_timeout.go",
    ],
    importpath = "github.com/prysmaticlabs/prysm/shared/testutil",
    visibility = ["//visibility:public"],
    deps = [
        "//beacon-chain/core/altair:go_default_library",
        "//beacon-chain/core/helpers:go_default_library",
        "//beacon-chain/core/state:go_default_library",
        "//beacon-chain/p2p/types:go_default_library",
        "//beacon-chain/state/interface:go_default_library",
<<<<<<< HEAD
        "//beacon-chain/state/state-altair:go_default_library",
        "//beacon-chain/state/stateV0:go_default_library",
=======
        "//beacon-chain/state/v1:go_default_library",
>>>>>>> b23f63a0
        "//proto/beacon/p2p/v1:go_default_library",
        "//proto/eth/v1:go_default_library",
        "//proto/eth/v1alpha1:go_default_library",
        "//proto/prysm/v2:go_default_library",
        "//shared/bls:go_default_library",
        "//shared/bytesutil:go_default_library",
        "//shared/hashutil:go_default_library",
        "//shared/interfaces:go_default_library",
        "//shared/interfaces/version:go_default_library",
        "//shared/interop:go_default_library",
        "//shared/params:go_default_library",
        "//shared/rand:go_default_library",
        "//shared/trieutil:go_default_library",
        "@com_github_ethereum_go_ethereum//common/hexutil:go_default_library",
        "@com_github_pkg_errors//:go_default_library",
        "@com_github_prysmaticlabs_eth2_types//:go_default_library",
        "@com_github_prysmaticlabs_go_bitfield//:go_default_library",
        "@com_github_sirupsen_logrus//:go_default_library",
        "@io_bazel_rules_go//go/tools/bazel:go_default_library",
    ],
)

go_test(
    name = "go_default_test",
    srcs = [
        "attestation_test.go",
        "block_test.go",
        "deposits_test.go",
        "helpers_test.go",
        "state_test.go",
    ],
    embed = [":go_default_library"],
    deps = [
        "//beacon-chain/core/helpers:go_default_library",
        "//beacon-chain/core/state:go_default_library",
        "//beacon-chain/core/state/stateutils:go_default_library",
        "//proto/beacon/p2p/v1:go_default_library",
        "//proto/eth/v1:go_default_library",
        "//proto/eth/v1alpha1:go_default_library",
        "//proto/prysm/v2:go_default_library",
        "//shared/bytesutil:go_default_library",
        "//shared/interfaces:go_default_library",
        "//shared/params:go_default_library",
        "//shared/testutil/assert:go_default_library",
        "//shared/testutil/require:go_default_library",
        "@com_github_prysmaticlabs_eth2_types//:go_default_library",
        "@org_golang_google_protobuf//proto:go_default_library",
    ],
)<|MERGE_RESOLUTION|>--- conflicted
+++ resolved
@@ -23,12 +23,8 @@
         "//beacon-chain/core/state:go_default_library",
         "//beacon-chain/p2p/types:go_default_library",
         "//beacon-chain/state/interface:go_default_library",
-<<<<<<< HEAD
-        "//beacon-chain/state/state-altair:go_default_library",
-        "//beacon-chain/state/stateV0:go_default_library",
-=======
         "//beacon-chain/state/v1:go_default_library",
->>>>>>> b23f63a0
+        "//beacon-chain/state/v2:go_default_library",
         "//proto/beacon/p2p/v1:go_default_library",
         "//proto/eth/v1:go_default_library",
         "//proto/eth/v1alpha1:go_default_library",
