package client

import (
	"context"
	"time"

	"github.com/pkg/errors"
	"github.com/prysmaticlabs/prysm/beacon-chain/core/signing"
	"github.com/prysmaticlabs/prysm/config/params"
	types "github.com/prysmaticlabs/prysm/consensus-types/primitives"
	ethpb "github.com/prysmaticlabs/prysm/proto/prysm/v1alpha1"
	validatorpb "github.com/prysmaticlabs/prysm/proto/prysm/v1alpha1/validator-client"
	"go.opencensus.io/trace"
	"google.golang.org/protobuf/types/known/emptypb"
)

// SubmitValidatorRegistration signs validator registration object and submits it to the beacon node.
func SubmitValidatorRegistration(
	ctx context.Context,
	validatorClient ethpb.BeaconNodeValidatorClient,
	nodeClient ethpb.NodeClient,
	signer signingFunc,
	regs []*ethpb.ValidatorRegistrationV1,
) error {
	ctx, span := trace.StartSpan(ctx, "validator.SubmitBuilderValidatorRegistration")
	defer span.End()

	if len(regs) == 0 {
		return nil
	}
	genesisResponse, err := nodeClient.GetGenesis(ctx, &emptypb.Empty{})
	if err != nil {
		return errors.Wrap(err, "gRPC call to get genesis time failed")
	}
	ts := time.Unix(int64(regs[0].Timestamp), 0)
	secs := int64(ts.Second()) - genesisResponse.GenesisTime.Seconds
	currentSlot := types.Slot(uint64(secs) / params.BeaconConfig().SecondsPerSlot)

	signedRegs := make([]*ethpb.SignedValidatorRegistrationV1, len(regs))
	for i, reg := range regs {
		sig, err := signValidatorRegistration(ctx, currentSlot, validatorClient, signer, reg)
		if err != nil {
<<<<<<< HEAD
			return errors.Wrap(err, "failed to sign builder validator registration obj")
=======
			log.WithError(err).Error("failed to sign builder validator registration obj")
			continue
>>>>>>> 20b4c60b
		}
		signedRegs[i] = &ethpb.SignedValidatorRegistrationV1{
			Message:   reg,
			Signature: sig,
		}
	}

	if _, err := validatorClient.SubmitValidatorRegistration(ctx, &ethpb.SignedValidatorRegistrationsV1{
		Messages: signedRegs,
	}); err != nil {
<<<<<<< HEAD
		return errors.Wrap(err, "could not submit signed registration to beacon node")
=======
		return errors.Wrap(err, "could not submit signed registrations to beacon node")
>>>>>>> 20b4c60b
	}

	return nil
}

// Sings validator registration obj with the proposer domain and private key.
func signValidatorRegistration(
	ctx context.Context,
	slot types.Slot,
	validatorClient ethpb.BeaconNodeValidatorClient,
	signer signingFunc,
	reg *ethpb.ValidatorRegistrationV1,
) ([]byte, error) {

	// Per spec, we want the fork version and genesis validator to be nil.
	// Which is genesis value and zero by default.
	d, err := signing.ComputeDomain(
		params.BeaconConfig().DomainApplicationBuilder,
		nil, /* fork version */
		nil /* genesis val root */)
	if err != nil {
		return nil, err
	}

	r, err := signing.ComputeSigningRoot(reg, d)
	if err != nil {
		return nil, errors.Wrap(err, signingRootErr)
	}

	sig, err := signer(ctx, &validatorpb.SignRequest{
		PublicKey:       reg.Pubkey,
		SigningRoot:     r[:],
		SignatureDomain: d,
		Object:          &validatorpb.SignRequest_Registration{Registration: reg},
	})
	if err != nil {
		return nil, errors.Wrap(err, signExitErr)
	}
	return sig.Marshal(), nil
}<|MERGE_RESOLUTION|>--- conflicted
+++ resolved
@@ -40,12 +40,8 @@
 	for i, reg := range regs {
 		sig, err := signValidatorRegistration(ctx, currentSlot, validatorClient, signer, reg)
 		if err != nil {
-<<<<<<< HEAD
-			return errors.Wrap(err, "failed to sign builder validator registration obj")
-=======
 			log.WithError(err).Error("failed to sign builder validator registration obj")
 			continue
->>>>>>> 20b4c60b
 		}
 		signedRegs[i] = &ethpb.SignedValidatorRegistrationV1{
 			Message:   reg,
@@ -56,11 +52,7 @@
 	if _, err := validatorClient.SubmitValidatorRegistration(ctx, &ethpb.SignedValidatorRegistrationsV1{
 		Messages: signedRegs,
 	}); err != nil {
-<<<<<<< HEAD
-		return errors.Wrap(err, "could not submit signed registration to beacon node")
-=======
 		return errors.Wrap(err, "could not submit signed registrations to beacon node")
->>>>>>> 20b4c60b
 	}
 
 	return nil
