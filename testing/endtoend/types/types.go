// Package types includes important structs used by end to end tests, such
// as a configuration type, an evaluator type, and more.
package types

import (
	"context"
	"os"

	types "github.com/prysmaticlabs/prysm/v3/consensus-types/primitives"
	"google.golang.org/grpc"
)

type E2EConfigOpt func(*E2EConfig)

func WithEpochs(e uint64) E2EConfigOpt {
	return func(cfg *E2EConfig) {
		cfg.EpochsToRun = e
	}
}

func WithRemoteSigner() E2EConfigOpt {
	return func(cfg *E2EConfig) {
		cfg.UseWeb3RemoteSigner = true
	}
}

func WithCheckpointSync() E2EConfigOpt {
	return func(cfg *E2EConfig) {
		cfg.TestCheckpointSync = true
	}
}

func WithValidatorCrossClient() E2EConfigOpt {
	return func(cfg *E2EConfig) {
		cfg.UseValidatorCrossClient = true
	}
}

<<<<<<< HEAD
=======
func WithValidatorRESTApi() E2EConfigOpt {
	return func(cfg *E2EConfig) {
		cfg.UseBeaconRestApi = true
	}
}

>>>>>>> 56503110
// E2EConfig defines the struct for all configurations needed for E2E testing.
type E2EConfig struct {
	TestCheckpointSync      bool
	TestSync                bool
	TestFeature             bool
	UsePrysmShValidator     bool
	UsePprof                bool
	UseWeb3RemoteSigner     bool
	TestDeposits            bool
	UseFixedPeerIDs         bool
	UseValidatorCrossClient bool
	UseBeaconRestApi        bool
	EpochsToRun             uint64
	Seed                    int64
	TracingSinkEndpoint     string
	Evaluators              []Evaluator
	EvalInterceptor         func(uint64, []*grpc.ClientConn) bool
	BeaconFlags             []string
	ValidatorFlags          []string
	PeerIDs                 []string
	ExtraEpochs             uint64
}

// Evaluator defines the structure of the evaluators used to
// conduct the current beacon state during the E2E.
type Evaluator struct {
	Name   string
	Policy func(currentEpoch types.Epoch) bool
	// Evaluation accepts one or many/all conns, depending on what is needed by the set of evaluators.
	Evaluation func(ec EvaluationContext, conn ...*grpc.ClientConn) error
}

// DepositBatch represents a group of deposits that are sent together during an e2e run.
type DepositBatch int

const (
	// reserved zero value
	_ DepositBatch = iota
	// GenesisDepositBatch deposits are sent to populate the initial set of validators for genesis.
	GenesisDepositBatch
	// PostGenesisDepositBatch deposits are sent to test that deposits appear in blocks as expected
	// and validators become active.
	PostGenesisDepositBatch
)

// DepositBalancer represents a type that can sum, by validator, all deposits made in E2E prior to the function call.
type DepositBalancer interface {
	Balances(DepositBatch) map[[48]byte]uint64
}

// EvaluationContext allows for additional data to be provided to evaluators that need extra state.
type EvaluationContext interface {
	DepositBalancer
}

// ComponentRunner defines an interface via which E2E component's configuration, execution and termination is managed.
type ComponentRunner interface {
	// Start starts a component.
	Start(ctx context.Context) error
	// Started checks whether an underlying component is started and ready to be queried.
	Started() <-chan struct{}
	// Pause pauses a component.
	Pause() error
	// Resume resumes a component.
	Resume() error
	// Stop stops a component.
	Stop() error
	// UnderlyingProcess is the underlying process, once started.
	UnderlyingProcess() *os.Process
}

type MultipleComponentRunners interface {
	ComponentRunner
	// ComponentAtIndex returns the component at index
	ComponentAtIndex(i int) (ComponentRunner, error)
	// PauseAtIndex pauses the grouped component element at the desired index.
	PauseAtIndex(i int) error
	// ResumeAtIndex resumes the grouped component element at the desired index.
	ResumeAtIndex(i int) error
	// StopAtIndex stops the grouped component element at the desired index.
	StopAtIndex(i int) error
}

type EngineProxy interface {
	ComponentRunner
	// AddRequestInterceptor adds in a json-rpc request interceptor.
	AddRequestInterceptor(rpcMethodName string, responseGen func() interface{}, trigger func() bool)
	// RemoveRequestInterceptor removes the request interceptor for the provided method.
	RemoveRequestInterceptor(rpcMethodName string)
	// ReleaseBackedUpRequests releases backed up http requests.
	ReleaseBackedUpRequests(rpcMethodName string)
}

// BeaconNodeSet defines an interface for an object that fulfills the duties
// of a group of beacon nodes.
type BeaconNodeSet interface {
	ComponentRunner
	// SetENR provides the relevant bootnode's enr to the beacon nodes.
	SetENR(enr string)
}<|MERGE_RESOLUTION|>--- conflicted
+++ resolved
@@ -36,15 +36,12 @@
 	}
 }
 
-<<<<<<< HEAD
-=======
 func WithValidatorRESTApi() E2EConfigOpt {
 	return func(cfg *E2EConfig) {
 		cfg.UseBeaconRestApi = true
 	}
 }
 
->>>>>>> 56503110
 // E2EConfig defines the struct for all configurations needed for E2E testing.
 type E2EConfig struct {
 	TestCheckpointSync      bool
